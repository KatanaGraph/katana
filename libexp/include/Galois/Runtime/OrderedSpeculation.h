--- conflicted
+++ resolved
@@ -31,31 +31,25 @@
 
 #include "Galois/PerThreadContainer.h"
 #include "Galois/PriorityQueue.h"
+#include "Galois/DoAllWrap.h"
+#include "Galois/Atomic.h"
+#include "Galois/Accumulator.h"
+#include "Galois/GaloisForwardDecl.h"
+#include "Galois/optional.h"
 
 #include "Galois/Runtime/Context.h"
 #include "Galois/Runtime/OrderedLockable.h"
-<<<<<<< HEAD
-=======
 #include "Galois/Runtime/IKDGbase.h"
 #include "Galois/Runtime/WindowWorkList.h"
 #include "Galois/Runtime/UserContextAccess.h"
 #include "Galois/Runtime/Executor_ParaMeter.h"
 #include "Galois/Runtime/Mem.h"
->>>>>>> 32993b3f
-
+
+#include "Galois/Substrate/gio.h"
+#include "Galois/Substrate/PerThreadStorage.h"
+#include "Galois/Substrate/CompilerSpecific.h"
 
 namespace Galois {
-
-namespace dbg {
-  template <typename... Args>
-  void debug (Args&&... args) {
-    
-    const bool DEBUG = true;
-    if (DEBUG) {
-      Substrate::gDebug (std::forward<Args> (args)...);
-    }
-  }
-}
 
 namespace Runtime {
 
@@ -82,9 +76,11 @@
     ABORT_HELP,
     COMMITTING, 
     COMMIT_DONE,
+    READY_TO_ABORT,
     ABORTING,
     ABORT_DONE,
     ABORTED_CHILD,
+    RECLAIM,
 };
 
 const char* ContextStateNames[] = {
@@ -99,6 +95,7 @@
     "ABORTING",
     "ABORT_DONE",
     "ABORTED_CHILD",
+    "RECLAIM",
 };
 
 
@@ -113,194 +110,187 @@
 
 
   const CtxtCmp& ctxtCmp;
+  GAtomic<Ctxt*> minCtxt;
   Sharers sharers;
-  Lock_ty mutex;
 
 
   OptimNhoodItem (Lockable* l, const CtxtCmp& ctxtCmp): 
     Base (l), 
-    ctxtCmp (ctxtCmp) {}
-
-  bool add (Ctxt* ctxt) {
-
-    mutex.lock ();
+    ctxtCmp (ctxtCmp),
+    minCtxt (nullptr)
+  {}
+
+
+  bool markMin (Ctxt* ctxt) {
+    assert (ctxt);
+
+    Ctxt* other = nullptr;
+
+    do {
+
+      other = minCtxt;
+
+      if (other == ctxt) {
+        return true;
+      }
+
+      if (other) {
+
+        if (ctxtCmp (other, ctxt)) {
+
+          ctxt->disableSrc ();
+          return false;
+        }
+      }
+      
+    } while (!minCtxt.cas (other, ctxt));
+
+    if (other) {
+      other->disableSrc ();
+    }
+
+    return true;
+  }
+
+  Ctxt* getMin (void) const {
+    return minCtxt;
+  }
+
+  void resetMin (Ctxt* c) {
+
+    assert (getMin () == c);
+    minCtxt = nullptr;
+  }
+
+  void addToHistory (Ctxt* ctxt) {
+
+    assert (ctxt && ctxt->isSrc () && ctxt->hasState (ContextState::READY_TO_COMMIT));
+    assert (std::find (sharers.begin (), sharers.end (), ctxt) == sharers.end ());
+
+    if (!sharers.empty ()) {
+      assert (sharers.back ()->hasState (ContextState::READY_TO_COMMIT));
+    }
+    sharers.push_back (ctxt);
+  }
+
+  Ctxt* getHistHead (void) const {
+
     if (sharers.empty ()) {
-      sharers.push_back (ctxt);
-      mutex.unlock ();
-      return true;
+      return nullptr;
 
     } else {
-      
-      while (!sharers.empty ()) {
-        Ctxt* tail = sharers.back ();
-        assert (tail);
-
-        if (ctxtCmp (ctxt, tail)) {
-
-          if (tail->isRunning ()) {
-
-            mutex.unlock ();
-
-            // XXX: can tail remain in ABORT_SELF after finishing?
-            tail->casState (ContextState::SCHEDULED, ContextState::ABORT_SELF);
-
-            ctxt->waitFor (tail);
-
-            mutex.lock ();
-            continue;
-
-          } else {
-
-            mutex.unlock ();
-
-            if (tail->casState (ContextState::READY_TO_COMMIT, ContextState::ABORTING)) {
-              tail->doAbort ();
-            }
-
-            mutex.lock ();
-            continue;
-          }
-
-        } else {
-
-          sharers.push_back (ctxt);
-
-          mutex.unlock ();
-
-          if (tail->isRunning ()) {
-            ctxt->waitFor (tail);
-          }
-
-          return true;
-        }
-      }
-
-
-<<<<<<< HEAD
-      assert (sharers.empty ());
-      sharers.push_back (ctxt);
-      mutex.unlock ();
-      return true;
-=======
+      return sharers.front ();
+    }
+  }
+
+  Ctxt* getHistTail (void) const {
+    
+    if (sharers.empty ()) {
+      return nullptr;
+
+    } else { 
+      return sharers.back ();
+
+    }
+  }
+
+  template <typename WL>
+  bool findAborts (Ctxt* ctxt, WL& abortWL) {
+
+    assert (getMin () == ctxt);
+
+    bool ret = false;
+
     for (auto i = sharers.end (), beg_i = sharers.begin (); beg_i != i; ) {
       --i;
       if (ctxtCmp (ctxt, *i)) {
         dbg::print (ctxt, " causing sharer to abort ", *i);
         ret = true;
         (*i)->markForAbortRecursive (abortWL);
->>>>>>> 32993b3f
-
-    }
-
-  }
-
-  void removeAbort (Ctxt* ctxt) {
-
-    mutex.lock ();
+
+      } else {
+        break;
+      }
+    }
+
+    return ret;
+  }
+
+  //! mark all sharers later than ctxt for abort
+  template <typename WL>
+  void markForAbort (Ctxt* ctxt, WL& abortWL) {
 
     assert (std::find (sharers.begin (), sharers.end (), ctxt) != sharers.end ());
 
-    bool found = false;
-
-    while (!sharers.empty ()) {
-      Ctxt* tail = sharers.back ();
-      assert (tail);
-
-<<<<<<< HEAD
-      if (ctxt == tail) {
-        sharers.pop_back (); 
-        found = true;
+    bool succ = false;
+
+    for (auto i = sharers.end (), beg_i = sharers.begin (); beg_i != i; ) {
+      --i;
+      if (ctxt == *i) {
+        succ = true;
         break;
-=======
+
       } else {
         dbg::print (ctxt, " causing sharer to abort ", *i);
         (*i)->markForAbortRecursive (abortWL);
->>>>>>> 32993b3f
-      }
-
-      if (ctxtCmp (ctxt, tail)) { // ctxt < tail
-        dbg::debug (ctxt, " removing self & aborting lower priority sharer ", tail);
-
-        mutex.unlock ();
-
-        if (tail->hasState (ContextState::ABORT_SELF) || tail->casState (ContextState::SCHEDULED, ContextState::ABORT_SELF)) {
-          ctxt->waitFor (tail);
-
-        } else if (tail->casState (ContextState::READY_TO_COMMIT, ContextState::ABORTING)) {
-          tail->doAbort ();
-
-        } else {
-          // GALOIS_DIE ("shouldn't reach here");
-          assert (!tail->isRunning ());
-        }
-
-        mutex.lock ();
-
-      } else {
-        assert (!found);
-        GALOIS_DIE ("shouldn't reach here");
-      }
-    }
-
-    assert (found);
+      }
+    }
+
+    assert (succ);
+
+  }
+
+  // TODO: re-implement
+  void removeAbort (Ctxt* ctxt) {
+
+    assert (!sharers.empty ());
+    assert (std::find (sharers.begin (), sharers.end (), ctxt) != sharers.end ());
+
+    assert (ctxt->hasState (ContextState::ABORTING));
+
+    if (sharers.back () != ctxt) { 
+      GALOIS_DIE ("invalid state");
+    }
+
+    assert (sharers.back () == ctxt);
+    sharers.pop_back ();
+
     assert (std::find (sharers.begin (), sharers.end (), ctxt) == sharers.end ());
 
-    mutex.unlock ();
   }
 
   void removeCommit (Ctxt* ctxt) {
 
-    mutex.lock ();
-
+
+    assert (!sharers.empty ());
     assert (std::find (sharers.begin (), sharers.end (), ctxt) != sharers.end ());
-    assert (!sharers.empty ());
     assert (sharers.front () == ctxt);
+
     sharers.pop_front ();
 
     assert (std::find (sharers.begin (), sharers.end (), ctxt) == sharers.end ());
 
-    mutex.unlock ();
   }
 
 };
 
 
 template <typename T, typename Cmp, typename Exec>
-<<<<<<< HEAD
-struct OptimContext: public SimpleRuntimeContext {
-
-  using Base = SimpleRuntimeContext;
-=======
 struct SpecContextBase: public OrderedContextBase<T> {
 
   using Base = OrderedContextBase<T>;
   using CtxtCmp = ContextComparator<SpecContextBase, Cmp>;
   using Executor = Exec;
->>>>>>> 32993b3f
-
-
-  T active;
+
+
+  bool source;
   std::atomic<ContextState> state;
   Exec& exec;
-<<<<<<< HEAD
-  NhoodList nhood;
-
-  // TODO: avoid using UserContextAccess and per-iteration allocator
-  // use Pow of 2 block allocator instead. 
-=======
   unsigned execRound;
->>>>>>> 32993b3f
   UserContextAccess<T> userHandle;
 
   explicit SpecContextBase (const T& x, const ContextState& s, Exec& exec)
   :
-<<<<<<< HEAD
-    Base (true), active (x), state (s), exec (exec) 
-  {}
-
-  const T& getActive () const { return active; }
-
-=======
     Base (x), 
     source (true), 
     state (s), 
@@ -308,7 +298,6 @@
     execRound (0)
   {}
 
->>>>>>> 32993b3f
   bool hasState (const ContextState& s) const { return state == s; } 
 
   void setState (const ContextState& s) { state = s; } 
@@ -323,10 +312,6 @@
     execRound = r;
   }
 
-<<<<<<< HEAD
-  bool isRunning (void) const {
-    return hasState (ContextState::SCHEDULED) || hasState (ContextState::ABORT_SELF);
-=======
   unsigned getExecRound (void) const {
     return execRound;
   }
@@ -335,15 +320,10 @@
 
   void disableSrc (void) {
     source = false;
->>>>>>> 32993b3f
-  }
-
-  void waitFor (OptimContext* that) const {
-    assert (that);
-
-    while (that->isRunning ()) {
-      Substrate::asmPause ();
-    }
+  }
+
+  bool isSrc (void) const {
+    return source; 
   }
 
   void schedule (void) {
@@ -391,40 +371,22 @@
     NItem& nitem = Base::exec.nhmgr.getNhoodItem (l);
     assert (NItem::getOwner (l) == &nitem);
 
-    if (!hasState (ContextState::ABORT_SELF) && std::find (nhood.begin (), nhood.end (), &nitem) == nhood.end ()) {
-
-      bool succ = nitem.add (this);
-      if (succ) {
-        nhood.push_back (&nitem);
-
-      } else {
-        setState (ContextState::ABORT_SELF);
-      }
+    if (std::find (nhood.begin (), nhood.end (), &nitem) == nhood.end ()) {
+      nhood.push_back (&nitem);
+      nitem.markMin (this);
     }
   }
 
   void schedule (void) {
-<<<<<<< HEAD
-    setState (ContextState::SCHEDULED); 
-=======
     Base::schedule ();
     onWL = false;
     addBack = true;
->>>>>>> 32993b3f
     nhood.clear ();
     children.clear ();
   }
 
   void publishChanges (void) {
 
-<<<<<<< HEAD
-    userHandle.commit ();
-    for (auto i = userHandle.getPushBuffer ().begin (), 
-        end_i = userHandle.getPushBuffer ().end (); i != end_i; ++i) {
-
-      OptimContext* child = exec.push (*i);
-      dbg::debug (this, " creating child ", child);
-=======
 
     // for (auto i = userHandle.getPushBuffer ().begin (), 
         // end_i = userHandle.getPushBuffer ().end (); i != end_i; ++i) {
@@ -443,10 +405,7 @@
     dbg::print (this, " creating child ", child);
 
     children.push_back (child);
->>>>>>> 32993b3f
-
-      children.push_back (child);
-    }
+
   }
 
   void doCommit () {
@@ -457,10 +416,6 @@
 
     Base::userHandle.commit (); // TODO: rename to retire
 
-<<<<<<< HEAD
-    dbg::debug (this, " committing with item ", this->active);
-=======
->>>>>>> 32993b3f
     for (NItem* n: nhood) {
       n->removeCommit (this);
     }
@@ -468,7 +423,7 @@
     Base::setState (ContextState::COMMIT_DONE);
   }
 
-  void doAbort (bool addBack=true) {
+  void doAbort () {
     // this can be in states READY_TO_COMMIT, ABORT_SELF
     // children can be in UNSCHEDULED, READY_TO_COMMIT, ABORT_DONE
 
@@ -478,13 +433,6 @@
 
     assert (Base::hasState (ContextState::ABORTING));
 
-<<<<<<< HEAD
-
-    for (OptimContext* child: children) {
-
-      assert (!child->hasState (ContextState::SCHEDULED));
-      assert (!child->hasState (ContextState::ABORTED_CHILD));
-=======
     dbg::print (this, " aborting with item ", this->getActive ());
 
     Base::userHandle.rollback ();
@@ -558,38 +506,32 @@
     // in isolation. 
     
     for (const NItem* ni: nhood) {
->>>>>>> 32993b3f
-
-      bool c = child->hasState (ContextState::UNSCHEDULED)
-        || child->hasState (ContextState::READY_TO_COMMIT)
-        || child->hasState (ContextState::ABORT_DONE);
-      assert (c);
-
-      if (child->casState (ContextState::READY_TO_COMMIT, ContextState::ABORTING)) {
-
-        dbg::debug (this, " aborting child ", child);
-        child->doAbort (false);
-        exec.freeCtxt (child);
-
-      } else {
-        assert (child->hasState (ContextState::ABORTING) || child->hasState (ContextState::ABORT_DONE));
-        child->setState (ContextState::ABORTED_CHILD);
-      }
-    }
-
-    dbg::debug (this, " aborting with item ", this->active);
-
-<<<<<<< HEAD
-    userHandle.rollback ();
-
-    for (NItem* n: nhood) {
-      n->removeAbort (this);
-    }
-
-    if (addBack) {
-      setState (ContextState::ABORT_DONE);
-      exec.push_abort (this);
-=======
+
+      OptimContext* c = ni->getHistTail ();
+
+      if (c && c->isAbortSrc () && c->onWL.cas (false, true)) {
+        wl.push (c);
+      }
+    }
+  }
+
+  bool isSrcSlowCheck (void) const {
+    
+    for (const NItem* ni: nhood) {
+
+      if (ni->getMin () != this) {
+        return false;
+      }
+    }
+
+    return true;
+  }
+
+  template <typename WL>
+  bool findAborts (WL& abortWL) {
+
+    assert (isSrcSlowCheck ());
+
     bool ret = false;
 
     for (NItem* ni: nhood) {
@@ -637,80 +579,23 @@
       if (ni->getMin () == this) {
         ni->resetMin (this);
       }
->>>>>>> 32993b3f
-    }
-
-
+    }
+  }
+
+  void addToHistory (void) {
+
+    for (NItem* ni: nhood) {
+      ni->addToHistory (this);
+    }
   }
 
 };
 
-<<<<<<< HEAD
-template <typename T, typename Cmp, typename NhFunc, typename OpFunc> 
-class OptimOrdExecutor: private boost::noncopyable {
-=======
 template <typename T, typename Cmp, typename NhFunc, typename ExFunc, typename OpFunc, typename ArgsTuple, typename Ctxt>
 class OrdSpecExecBase: public IKDGbase<T, Cmp, NhFunc, ExFunc, OpFunc, ArgsTuple, Ctxt> {
->>>>>>> 32993b3f
 
  protected:
 
-<<<<<<< HEAD
-  using CommitQ = Galois::PerThreadList<Ctxt*>;
-  using PendingQ = Galois::PerThreadMinHeap<Ctxt*, CtxtCmp>;
-
-  using CtxtAlloc = Runtime::FixedSizeAllocator<Ctxt>;
-
-
-  Cmp itemCmp;
-  NhFunc nhFunc;
-  OpFunc opFunc;
-  Substrate::Barrier& gvtBarrier;
-  const char* loopname;
-
-  CtxtCmp ctxtCmp;
-  PendingQ pendingQ; 
-  CommitQ commitQ;
-  NItemFactory nitemFactory;
-  NhoodMgr nhmgr;
-  // Substrate::TerminationDetection& term;
-  std::atomic<bool> finish;
-  Ctxt* globalFront;
-  GAtomic<bool> startGVT;
-
-
-
-  CtxtAlloc ctxtAlloc;
-  Substrate::PerThreadStorage<Ctxt*> perThrdLocalFront; 
-
-public:
-  OptimOrdExecutor (const Cmp& cmp, const NhFunc& nhFunc, const OpFunc& opFunc, Substrate::Barrier& barrier, const char* loopname)
-    : 
-      itemCmp (cmp), 
-      nhFunc (nhFunc), 
-      opFunc (opFunc), 
-      gvtBarrier (barrier),
-      loopname (loopname),
-      ctxtCmp (itemCmp),
-      pendingQ (ctxtCmp),
-      commitQ (),
-      nitemFactory (ctxtCmp),
-      nhmgr (nitemFactory),
-      // term (Substrate::getSystemTermination (activeThreads)),
-      finish (false),
-      globalFront (nullptr),
-      startGVT (false)
-  {
-    if (!loopname) { loopname = "NULL"; }
-  }
-
-  ~OptimOrdExecutor (void) {
-  }
-
-  const Cmp& getItemCmp () const { return itemCmp; }
-
-  const CtxtCmp& getCtxtCmp () const { return ctxtCmp; }
-=======
   using Base = IKDGbase <T, Cmp, NhFunc, ExFunc, OpFunc, ArgsTuple, Ctxt>;
   using Derived = typename Ctxt::Executor;
 
@@ -762,30 +647,10 @@
   ~OrdSpecExecBase (void) {
     dumpStats ();
   }
->>>>>>> 32993b3f
 
   template <typename R>
   void push_initial (const R& range) {
 
-<<<<<<< HEAD
-    push (range.local_begin (), range.local_end ());
-
-    // term.initializeThread ();
-  }
-
-  template <typename Iter>
-  void push (Iter beg, Iter end) {
-    for (Iter i = beg; i != end; ++i) {
-      push (*i);
-    }
-  }
-
-  Ctxt* push (const T& x) {
-    Ctxt* ctxt = ctxtAlloc.allocate (1);
-    assert (ctxt);
-    ctxtAlloc.construct (ctxt, x, ContextState::UNSCHEDULED, *this);
-    pendingQ.get ().push (ctxt); 
-=======
     StatTimer t ("push_initial");
 
     t.start ();
@@ -889,7 +754,6 @@
 
       dbg::print ("Child going to winWL, c: ", c, ", with active: ", c->getActive ());
     }
->>>>>>> 32993b3f
 
     return c;
   }
@@ -900,53 +764,6 @@
     assert (ctxt->hasState (ContextState::ABORT_DONE));
 
     ctxt->setState (ContextState::UNSCHEDULED);
-<<<<<<< HEAD
-    pendingQ.get ().push (ctxt);
-  }
-
-  void execute () {
-
-    static const unsigned commit_interval = 10;
-
-    size_t totalIter = 0;
-    size_t totalCommits = 0;
-
-    do {
-      bool didWork = false;
-
-
-      for (unsigned num_scheduled = 0; (num_scheduled < commit_interval) && !pendingQ.get ().empty (); ++num_scheduled, ++totalIter) {
-
-        Ctxt* ctxt = schedule ();
-
-        if (ctxt) {
-          dbg::debug (ctxt, " scheduled");
-
-          didWork = true;
-
-          applyOperator (ctxt);
-
-          if (!ctxt->casState (ContextState::SCHEDULED, ContextState::READY_TO_COMMIT)) {
-
-            if (ctxt->casState (ContextState::ABORT_SELF, ContextState::ABORTING)) {
-
-              // dbg::debug (ctxt, " Shouldn't reach here with ABORT_SELF");
-              ctxt->doAbort ();
-
-            }
-          } else {
-
-
-            dbg::debug (ctxt, " adding self to commit queue");
-            commitQ.get ().push_back (ctxt);
-            // publish remaining changes
-            ctxt->publishChanges ();
-
-          }
-
-        }
-
-=======
 
     updateCurrMinPending (ctxt);
     Base::getNextWL ().push (ctxt);
@@ -1073,25 +890,9 @@
     if (minWinWL) {
       if (!ret || Base::ctxtCmp (*minWinWL, ret)) {
         ret = *minWinWL;
->>>>>>> 32993b3f
-      }
-
-<<<<<<< HEAD
-
-      if (!computeGVT ()) {
-        reportGVT ();
-
-      } else {
-      }
-
-      // TODO: do this after processing some tasks
-      unsigned numCommitted = localCommit ();
-      totalCommits += numCommitted;
-
-      if (!commitQ.get ().empty () || !pendingQ.get ().empty ()) {
-        continue;
-      }
-=======
+      }
+    }
+
     // t_computeGVT.stop ();
 
     return ret;
@@ -1147,34 +948,9 @@
   }
   
   void execute () {
->>>>>>> 32993b3f
 
     StatTimer t ("executorLoop");
 
-<<<<<<< HEAD
-      didWork = didWork || (numCommitted > 0);
-
-
-      // TODO: insert stealing here
-
-
-      // term.localTermination (didWork);
-
-    } while (!finish);
-
-
-
-    dbg::debug ("OptimOrdExecutor: totalIter= ", totalIter, " totalCommits= ", totalCommits);
-  }
-
-  void operator () (void) {
-    execute ();
-  }
-  
-private:
-
-  GALOIS_ATTRIBUTE_PROF_NOINLINE void applyOperator (Ctxt* ctx) {
-=======
     typename Base::CtxtWL sources;
 
     t.start ();
@@ -1223,35 +999,20 @@
 
     if (Base::HAS_EXEC_FUNC) {
 
->>>>>>> 32993b3f
-
-    assert (ctx);
-
-<<<<<<< HEAD
-    Galois::Runtime::setThreadContext (ctx);
-    nhFunc (ctx->active, ctx->userHandle);
-=======
+
+      Galois::do_all_choice (makeLocalRange (sources),
+        [this] (Ctxt* ctxt) {
+          assert (ctxt->isSrc ());
+          assert (!ctxt->hasState (ContextState::RECLAIM));
+          assert (!ctxt->hasState (ContextState::ABORTED_CHILD));
+
           Base::exFunc (ctxt->getActive (), ctxt->userHandle);
         },
         std::make_tuple (
           Galois::loopname ("executeSources"),
           Galois::chunk_size<ExFunc::CHUNK_SIZE> ()));
->>>>>>> 32993b3f
-
-    if (ctx->hasState (ContextState::SCHEDULED)) {
-      opFunc (ctx->active, ctx->userHandle);
-    }
-<<<<<<< HEAD
-    Galois::Runtime::setThreadContext (nullptr);
-
-  }
-
-
-  void freeCtxt (Ctxt* ctxt) {
-    ctxtAlloc.destroy (ctxt);
-    ctxtAlloc.deallocate (ctxt, 1);
-  }
-=======
+
+    }
   }
 
   GALOIS_ATTRIBUTE_PROF_NOINLINE void applyOperator (CtxtWL& sources) {
@@ -1263,23 +1024,11 @@
         [this, minWinWL] (Ctxt* c) {
 
           typename Base::UserCtxt& uhand = c->userHandle;
->>>>>>> 32993b3f
-
-  Ctxt* schedule (void) {
-
-<<<<<<< HEAD
-    while (!pendingQ.get ().empty ()) {
-
-      Ctxt* ctxt = pendingQ.get ().pop ();
-
-      bool b = ctxt->hasState (ContextState::UNSCHEDULED) 
-        || ctxt->hasState (ContextState::ABORTED_CHILD);
-      assert (b);
-
-      if (ctxt->hasState (ContextState::UNSCHEDULED)) {
-        ctxt->schedule ();
-        return ctxt;
-=======
+
+          assert (c->isSrc ());
+          assert (!c->hasState (ContextState::RECLAIM));
+          assert (!c->hasState (ContextState::ABORTED_CHILD));
+
           bool commit = true;
 
           if (Base::OPERATOR_CAN_ABORT) {
@@ -1294,41 +1043,21 @@
           if (commit) {
 
             if (Base::NEEDS_PUSH) {
->>>>>>> 32993b3f
-
-      } else {
-        assert (ctxt->hasState (ContextState::ABORTED_CHILD));
-        dbg::debug ("deleting aborted child: ", ctxt, " with item ", ctxt->active);
-        freeCtxt (ctxt);
-
-<<<<<<< HEAD
-      }
-    } // end while
-
-    return nullptr;
-  }
-=======
+
+              for (auto i = uhand.getPushBuffer ().begin ()
+                  , endi = uhand.getPushBuffer ().end (); i != endi; ++i) {
+
                 Ctxt* child = Base::push_commit (*i, minWinWL);
                 c->addChild (child);
 
               }
             } else {
->>>>>>> 32993b3f
-
-  void computeLocalFront (void) {
-    if (!pendingQ.get ().empty ()) { 
-      *(perThrdLocalFront.getLocal ()) = pendingQ.get ().top ();
-
-    } else {
-      *(perThrdLocalFront.getLocal ()) = nullptr;
-    }
-  }
-
-<<<<<<< HEAD
-  void computeGlobalFront (void) {
-    assert (bool (startGVT));
-
-=======
+
+              assert (uhand.getPushBuffer ().begin () == uhand.getPushBuffer ().end ());
+            }
+
+            bool b = c->casState (ContextState::SCHEDULED, ContextState::READY_TO_COMMIT);
+
             assert (b && "CAS shouldn't have failed");
             Base::roundCommits += 1;
 
@@ -1339,19 +1068,12 @@
             if (Base::ENABLE_PARAMETER) {
               c->markExecRound (Base::rounds);
             }
->>>>>>> 32993b3f
-
-    Ctxt* minp = nullptr;
-
-    for (unsigned i = 0; i < Galois::getActiveThreads (); ++i) {
-      Ctxt* lf = *(perThrdLocalFront.getRemote (i));
-
-<<<<<<< HEAD
-      if (lf && (!minp || ctxtCmp (lf, minp))) {
-        minp = lf;
-      }
-    }
-=======
+
+          } else {
+
+            if (c->casState (ContextState::SCHEDULED, ContextState::ABORTING)) {
+              c->doAbort ();
+
             } else {
               assert (c->hasState (ContextState::ABORTING) || c->hasState (ContextState::ABORT_DONE));
             }
@@ -1360,60 +1082,25 @@
         std::make_tuple (
           Galois::loopname ("applyOperator"),
           Galois::chunk_size<OpFunc::CHUNK_SIZE> ()));
->>>>>>> 32993b3f
-
-    globalFront = minp;
-  }
-
-
-<<<<<<< HEAD
-  bool computeGVT (void) {
-    if (!finish && startGVT.cas (false, true)) {
-
-      dbg::debug ("starting GVT");
-
-      computeLocalFront ();
-
-      gvtBarrier ();
-
-      computeGlobalFront ();
-
-      if (!globalFront) {
-        finish = true;
-
-      } else {
-        startGVT = false;
-      }
-
-      gvtBarrier ();
-=======
+
+  }
+
+
   void quickAbort (Ctxt* c) {
     assert (c);
     bool b= c->hasState (ContextState::SCHEDULED) || c->hasState (ContextState::ABORTED_CHILD) || c->hasState (ContextState::ABORT_DONE);
->>>>>>> 32993b3f
-
-      dbg::debug ("end computeGVT");
-
-<<<<<<< HEAD
-      return true;
-=======
+
+    assert (b);
+
     if (c->casState (ContextState::SCHEDULED, ContextState::ABORT_DONE)) {
       Base::push_abort (c);
       dbg::print("Quick Abort c: ", c, ", with active: ", c->getActive ());
->>>>>>> 32993b3f
 
     } else {
-      return false;
-    }
-  }
-
-<<<<<<< HEAD
-  void reportGVT (void) {
-
-    if (bool (startGVT) && !finish) {
-
-      dbg::debug ("reporting GVT");
-=======
+      assert (c->hasState (ContextState::ABORTED_CHILD)); 
+    }
+  }
+
   GALOIS_ATTRIBUTE_PROF_NOINLINE void serviceAborts (CtxtWL& sources) {
 
     CtxtWL abortWL;
@@ -1463,26 +1150,11 @@
 
 
     Galois::do_all_choice (makeLocalRange (Base::getCurrWL ()),
->>>>>>> 32993b3f
-
-      computeLocalFront ();
-
-<<<<<<< HEAD
-      gvtBarrier ();
-
-      dbg::debug ("end reportGVT");
-      Substrate::asmPause ();
-
-      gvtBarrier ();
-
-      if (!finish) {
-
-        // if (startGVT) {
-          // dbg::debug ("ERROR: startGVT found to be true");
-        // }
-        // assert (!bool (startGVT));
-      }
-=======
+
+        [this, &sources] (Ctxt* c) {
+          if (c->isSrc () && !c->hasState (ContextState::ABORTED_CHILD)) {
+            assert (c->hasState (ContextState::SCHEDULED));
+
             sources.push (c);
 
           } else if (c->hasState (ContextState::ABORTED_CHILD)) {
@@ -1498,13 +1170,9 @@
         std::make_tuple ( 
           Galois::loopname ("collect-sources"),
           Galois::chunk_size<Base::DEFAULT_CHUNK_SIZE> ()));
->>>>>>> 32993b3f
-
-    }
-  }
-
-<<<<<<< HEAD
-=======
+
+  }
+
   GALOIS_ATTRIBUTE_PROF_NOINLINE void performCommits () {
 
     CtxtWL commitSources;
@@ -1546,23 +1214,9 @@
         [this, gvt] (Ctxt* c, UserContext<Ctxt*>& wlHandle) {
 
           bool b = c->casState (ContextState::READY_TO_COMMIT, ContextState::COMMITTING);
->>>>>>> 32993b3f
-
-  size_t localCommit (void) {
-    
-    // auto uniq_end = std::unique (commitQ.get ().begin (), commitQ.get ().end ());
-    // commitQ.get ().erase (uniq_end, commitQ.get ().end ());
-    
-    Ctxt* gfront = globalFront;
-
-<<<<<<< HEAD
-    size_t numCommitted = 0;
-
-    auto c_end = commitQ.get ().end ();
-
-
-    if (gfront) {
-=======
+
+          if (b) {
+
             assert (c->isCommitSrc ());
             if (gvt) {
               assert (Base::ctxtCmp (c, gvt));
@@ -1585,44 +1239,24 @@
           Galois::loopname ("retire"),
           Galois::does_not_need_aborts_tag (),
           Galois::wl<Galois::WorkList::dChunkedFIFO<Base::DEFAULT_CHUNK_SIZE> > ()));
->>>>>>> 32993b3f
-
-      // all tasks lesser than globalMin
-      c_end = std::partition (commitQ.get ().begin (), commitQ.get ().end (), 
-          [&] (Ctxt* c) { 
-            assert (c);
-            return ctxtCmp (c, gfront);
-          });
-
-<<<<<<< HEAD
-    }
-=======
+
+  }
+
   void freeCtxt (Ctxt* ctxt) {
     Base::ctxtAlloc.destroy (ctxt);
     Base::ctxtAlloc.deallocate (ctxt, 1);
   }
->>>>>>> 32993b3f
-
-
-    for (auto i = commitQ.get ().begin (); i != c_end; ++i) {
-
-      Ctxt* c = *i;
-
-      if (gfront) {
-        assert (ctxtCmp (c, gfront));
-
-<<<<<<< HEAD
-        
-       bool check = (c->hasState (ContextState::READY_TO_COMMIT) 
-           || c->hasState (ContextState::COMMITTING)
-           || c->hasState (ContextState::COMMIT_DONE));
-
-       if (!check) {
-         dbg::debug (c, " found with unexpected state: ", ContextStateNames [int (c->getState ())]);
-         assert (check);
-       }
-      }
-=======
+
+  void reclaimMemory (CtxtWL& sources) {
+
+    sources.clear_all_parallel ();
+
+    // XXX: the following memory free relies on the fact that 
+    // per-thread fixed allocators are being used. Otherwise, mem-free
+    // should be done in a separate loop, after enforcing set semantics
+    // among all threads
+
+
     Galois::Runtime::on_each_impl (
         [this] (const unsigned tid, const unsigned numT) {
           
@@ -1633,59 +1267,28 @@
               assert (c);
               return c->hasState (ContextState::READY_TO_COMMIT);
             });
->>>>>>> 32993b3f
-
-      assert (!c->isRunning ());
-
-      if (c->casState (ContextState::READY_TO_COMMIT, ContextState::COMMITTING)) {
-        c->doCommit ();
-        ++numCommitted;
-      } 
-    }
-
-<<<<<<< HEAD
-    commitQ.get ().erase (commitQ.get ().begin (), c_end);
-=======
+
+
+          for (auto i = new_end, end_i = localQ.end (); i != end_i; ++i) {
+
             if ((*i)->casState (ContextState::ABORTED_CHILD, ContextState::RECLAIM)
               || (*i)->casState (ContextState::COMMIT_DONE, ContextState::RECLAIM)) {
               dbg::print ("Ctxt destroyed from commitQ: ", *i);
               freeCtxt (*i);
             }
           }
->>>>>>> 32993b3f
-
-    if (!commitQ.get ().empty ()) {
-      // assert ( TODO
-    }
-
-<<<<<<< HEAD
-    return numCommitted;
-
-=======
->>>>>>> 32993b3f
-  }
+
+          localQ.erase (new_end, localQ.end ());
+        });
+
+  }
+
+
+
 
 };
 
 
-<<<<<<< HEAD
-template <typename R, typename Cmp, typename NhFunc, typename OpFunc>
-void for_each_ordered_optim (const R& range, Cmp cmp, NhFunc nhFunc, OpFunc opFunc, const char* loopname=0) {
-
-  using T = typename R::value_type;
-
-  unsigned numT = Galois::getActiveThreads ();
-  auto& barrier = getBarrier (numT);
-
-  OptimOrdExecutor<T, Cmp, NhFunc, OpFunc> exec (cmp, nhFunc, opFunc, barrier, loopname);
-
-  Substrate::getThreadPool ().run (numT,
-      [&exec, &range] (void) { exec.push_initial (range); },
-      std::ref (barrier),
-      std::ref (exec));
-
-}
-=======
 template <typename T, typename Cmp, typename Exec>
 class PessimOrdContext: public SpecContextBase<T, Cmp, Exec> {
 
@@ -1719,7 +1322,6 @@
 
     do {
       other = static_cast<PessimOrdContext*> (Base::getOwner (l));
->>>>>>> 32993b3f
 
       if (other == this) {
         return true;
@@ -1819,53 +1421,25 @@
 
 };
 
-<<<<<<< HEAD
-template <typename T, typename Cmp, typename Exec>
-struct OptimParamContext: public SimpleRuntimeContext {
-
-  using Base = SimpleRuntimeContext;
-=======
 template <typename T, typename Cmp, typename NhFunc, typename ExFunc, typename  OpFunc, typename ArgsTuple>
 class PessimOrdExecutor: public OrdSpecExecBase<T, Cmp, NhFunc, ExFunc, OpFunc, ArgsTuple,
   PessimOrdContext<T, Cmp, PessimOrdExecutor<T, Cmp, NhFunc, ExFunc, OpFunc, ArgsTuple> > > {
->>>>>>> 32993b3f
 
 protected:
 
-<<<<<<< HEAD
-  T active;
-  ContextState state;
-  size_t step;
-  Exec& exec;
-  NhoodList nhood;
-  bool abortSelf = false;
-=======
   friend class PessimOrdContext<T, Cmp, PessimOrdExecutor>;
   using Ctxt = PessimOrdContext<T, Cmp, PessimOrdExecutor>;
   using Base = OrdSpecExecBase<T, Cmp, NhFunc, ExFunc, OpFunc, ArgsTuple, Ctxt>;
->>>>>>> 32993b3f
 
   using CtxtCmp = typename Ctxt::CtxtCmp;
   using CtxtWL = typename Base::CtxtWL;
 
   CtxtWL abortWL;
 
-<<<<<<< HEAD
-  explicit OptimParamContext (const T& x, const ContextState& s, size_t step, Exec& exec)
-  :
-    Base (true), active (x), state (s), step (step), exec (exec) 
-  {}
-
-  const T& getActive () const { return active; }
-
-  GALOIS_ATTRIBUTE_PROF_NOINLINE
-  virtual void subAcquire (Lockable* l, Galois::MethodFlag m) {
-=======
   TimeAccumulator t_executeSources;
   TimeAccumulator t_applyOperator;
   TimeAccumulator t_serviceAborts;
   TimeAccumulator t_performCommits;
->>>>>>> 32993b3f
 
 public:
 
@@ -1900,14 +1474,7 @@
         break;
       }
 
-<<<<<<< HEAD
-    dbg::debug (this, " committing with item ", this->active);
-    for (NItem* n: nhood) {
-      n->removeCommit (this);
-    }
-=======
       Base::expandNhood ();
->>>>>>> 32993b3f
 
       t_serviceAborts.start ();
       serviceAborts ();
@@ -1935,18 +1502,6 @@
 
   void serviceAborts () {
 
-<<<<<<< HEAD
-      if (child->hasState (ContextState::READY_TO_COMMIT)) {
-        dbg::debug (this, " aborting child ", child);
-        child->doAbort (false);
-        exec.freeCtxt (child);
-      } else {
-        child->setState (ContextState::ABORTED_CHILD);
-      }
-    }
-
-    dbg::debug (this, " aborting with item ", this->active);
-=======
     Galois::do_all_choice (makeLocalRange (abortWL),
         [this] (Ctxt* c) {
 
@@ -1954,7 +1509,6 @@
             || c->hasState (ContextState::ABORTING)
             || c->hasState (ContextState::ABORT_DONE);
           assert (b);
->>>>>>> 32993b3f
 
           if (c->casState (ContextState::ABORT_HELP, ContextState::ABORTING)) {
             c->doAbort ();
@@ -2058,30 +1612,16 @@
 
           localQ.erase (new_end, localQ.end ());
 
-<<<<<<< HEAD
-        dbg::debug (ctxt, " scheduled with item ", ctxt->active);
-=======
           std::sort (localQ.begin (), localQ.end (), revCtxtCmp);
         });
->>>>>>> 32993b3f
 
     using C = typename Base::CommitQ::container_type;
 
-<<<<<<< HEAD
-        Galois::Runtime::setThreadContext (ctxt);
-        nhFunc (ctxt->active, ctxt->userHandle);
-
-        if (ctxt->hasState (ContextState::SCHEDULED)) {
-          opFunc (ctxt->active, ctxt->userHandle);
-        }
-        Galois::Runtime::setThreadContext (nullptr);
-=======
     // assumes that per thread commit queues are sorted in reverse order
     auto qcmp = [this] (const C* q1, const C* q2) -> bool {
 
       assert (q1 && !q1->empty ());
       assert (q2 && !q2->empty ());
->>>>>>> 32993b3f
 
       return Base::ctxtCmp (q1->back (), q2->back ());
     };
@@ -2100,17 +1640,8 @@
     Ctxt* minWinWL = Base::getMinWinWL ();
     Ctxt* minPending = Base::getMinPending ();
 
-<<<<<<< HEAD
-      if (numCommitted == 0) {
-        dbg::debug ("head of rob: ", rob.back (),  "  with item: ", rob.back ()->active);
-
-        dbg::debug ("head of nextPending: ", nextPending->top (),  "  with item: ", nextPending->top ()->active);
-      }
-      assert (numCommitted > 0);
-=======
 
     CtxtWL freeWL;
->>>>>>> 32993b3f
 
     while (!commitMetaPQ.empty ()) { 
 
@@ -2148,17 +1679,10 @@
             c->doCommit ();
             Base::totalRetires += 1;
 
-<<<<<<< HEAD
-      } else {
-        assert (ctxt->hasState (ContextState::ABORTED_CHILD));
-        dbg::debug ("deleting aborted child: ", ctxt, " with item ", ctxt->active);
-        freeCtxt (ctxt);
-=======
             if (Base::ENABLE_PARAMETER) {
               assert (c->getExecRound () < Base::execRcrds.size ());
               Base::execRcrds[c->getExecRound ()].parallelism += 1;
             }
->>>>>>> 32993b3f
 
 
             freeWL.push (c, c->owner);
