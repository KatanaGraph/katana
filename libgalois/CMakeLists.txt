set(sources
        src/Galois.cpp
        src/Context.cpp
        src/PreAlloc.cpp
        src/Support.cpp
        src/Threads.cpp
        src/Timer.cpp
        src/Mem.cpp
        src/PagePool.cpp
        src/Deterministic.cpp
        src/Substrate.cpp
        src/Version.cpp
        src/PagePool.cpp
        src/Statistics.cpp
        src/Barrier.cpp
        src/Barrier_Counting.cpp
        src/Barrier_Dissemination.cpp 
        src/Barrier_MCS.cpp
        src/Barrier_Topo.cpp 
        src/Barrier_Pthread.cpp
        src/Barrier_Simple.cpp
        src/gIO.cpp
        src/ThreadPool.cpp
        src/SimpleLock.cpp
        src/PtrLock.cpp
        src/Profile.cpp
        src/EnvCheck.cpp
        src/PerThreadStorage.cpp
        src/HWTopoLinux.cpp
        src/Termination.cpp
        src/NumaMem.cpp
        src/PageAlloc.cpp
        src/SubsInit.cpp
        src/FileGraph.cpp
        src/FileGraphParallel_cpp11.cpp
#        src/FileGraphParallel_pthread.cpp
        src/OCFileGraph.cpp
        src/GraphHelpers.cpp
        src/ParaMeter.cpp
        src/DynamicBitset.cpp
<<<<<<< HEAD
=======
        src/Tracer.cpp
>>>>>>> d69526e8
)

add_library(galois_shmem STATIC ${sources})
target_include_directories(galois_shmem PUBLIC
  ${CMAKE_CURRENT_SOURCE_DIR}/include
)

target_link_libraries(galois_shmem ${Boost_SERIALIZATION_LIBRARY_RELEASE})

if (CMAKE_HAVE_PTHREAD_H)
   add_definitions(-DGALOIS_HAVE_PTHREAD)
   target_link_libraries(galois_shmem Threads::Threads)
endif()

find_package(NUMA)
if(NUMA_FOUND)
  add_definitions(-DGALOIS_USE_NUMA)
  target_link_libraries(galois_shmem ${NUMA_LIBRARY})
else()
  message(WARNING "No NUMA Support.  Likely poor performance for multi-socket systems.")
endif()

if (VTune_FOUND)
  target_link_libraries(galois_shmem ${VTune_LIBRARIES})
  target_link_libraries(galois_shmem dl)
endif()

add_library(galois_shmem_obj OBJECT ${sources})
target_include_directories(galois_shmem_obj PUBLIC
  ${CMAKE_CURRENT_SOURCE_DIR}/include
)
set_target_properties (galois_shmem_obj PROPERTIES 
  INTERFACE_POSITION_INDEPENDENT_CODE On 
  POSITION_INDEPENDENT_CODE On
)
<|MERGE_RESOLUTION|>--- conflicted
+++ resolved
@@ -38,10 +38,7 @@
         src/GraphHelpers.cpp
         src/ParaMeter.cpp
         src/DynamicBitset.cpp
-<<<<<<< HEAD
-=======
         src/Tracer.cpp
->>>>>>> d69526e8
 )
 
 add_library(galois_shmem STATIC ${sources})
