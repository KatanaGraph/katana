--- conflicted
+++ resolved
@@ -283,30 +283,6 @@
   }  ///< End while(true).
 
   katana::ReportStatSingle("PageRank", "Iterations", iteration);
-<<<<<<< HEAD
-}
-
-katana::Result<void>
-ExtractValueFromTopoGraph(
-    katana::PropertyGraph* pg, const std::string& output_property_name,
-    const katana::NUMAArray<PagerankValueAndOutDegreeTy>& node_data,
-    tsuba::TxnContext* txn_ctx) {
-  if (auto result =
-          katana::analytics::ConstructNodeProperties<std::tuple<NodeValue>>(
-              pg, txn_ctx, {output_property_name});
-      !result) {
-    return result.error();
-  }
-
-  auto graph_result =
-      katana::TypedPropertyGraph<std::tuple<NodeValue>, std::tuple<>>::Make(
-          pg, {output_property_name}, {});
-  if (!graph_result) {
-    return graph_result.error();
-  }
-  auto graph = graph_result.value();
-=======
->>>>>>> 1fbad29a
 
   /// Assign values back to the property graph.
   katana::do_all(
@@ -325,16 +301,10 @@
 katana::Result<void>
 PagerankPullTopological(
     katana::PropertyGraph* pg, const std::string& output_property_name,
-<<<<<<< HEAD
     katana::analytics::PagerankPlan plan, tsuba::TxnContext* txn_ctx) {
-  katana::EnsurePreallocated(2, 3 * pg->num_nodes() * sizeof(NodeData));
-  katana::ReportPageAllocGuard page_alloc;
-=======
-    katana::analytics::PagerankPlan plan) {
   KATANA_CHECKED(
       katana::analytics::ConstructNodeProperties<std::tuple<NodeValue>>(
-          pg, {output_property_name}));
->>>>>>> 1fbad29a
+          pg, txn_ctx, {output_property_name}));
 
   Graph graph = KATANA_CHECKED(Graph::Make(pg, {output_property_name}, {}));
 
@@ -348,34 +318,17 @@
   KATANA_CHECKED(InitNodeDataTopological(graph, &node_data));
   KATANA_CHECKED(ComputeOutDeg(graph, &node_data));
 
-<<<<<<< HEAD
-  return ExtractValueFromTopoGraph(
-      pg, output_property_name, node_data, txn_ctx);
-=======
   return ComputePRTopological(&graph, plan, &node_data);
->>>>>>> 1fbad29a
 }
 
 katana::Result<void>
 PagerankPullResidual(
     katana::PropertyGraph* pg, const std::string& output_property_name,
-<<<<<<< HEAD
     katana::analytics::PagerankPlan plan, tsuba::TxnContext* txn_ctx) {
-  katana::EnsurePreallocated(2, 3 * pg->num_nodes() * sizeof(NodeData));
-  katana::ReportPageAllocGuard page_alloc;
-
-  if (auto result = katana::analytics::ConstructNodeProperties<NodeData>(
-          pg, txn_ctx, {output_property_name});
-      !result) {
-    return result.error();
-  }
-=======
-    katana::analytics::PagerankPlan plan) {
   KATANA_CHECKED(katana::analytics::ConstructNodeProperties<NodeData>(
-      pg, {output_property_name}));
+      pg, txn_ctx, {output_property_name}));
 
   Graph graph = KATANA_CHECKED(Graph::Make(pg, {output_property_name}, {}));
->>>>>>> 1fbad29a
 
   katana::EnsurePreallocated(2, 3 * graph.size() * sizeof(NodeData));
   katana::ReportPageAllocGuard page_alloc;
