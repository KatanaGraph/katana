--- conflicted
+++ resolved
@@ -14,11 +14,6 @@
     module load sl6
 fi
 
-<<<<<<< HEAD
-=======
-module load sl6
-module load c7 # either fails to load or replaces sl6
->>>>>>> 72795cf0
 module use /net/faraday/workspace/local/modules/modulefiles
 module use /org/centers/cdgc/modules
 module load lapack
