/** StatCollector Implementation -*- C++ -*-
 * @file
 * @section License
 *
 * This file is part of Galois.  Galois is a framework to exploit
 * amorphous data-parallelism in irregular programs.
 *
 * Galois is free software: you can redistribute it and/or modify it
 * under the terms of the GNU Lesser General Public License as
 * published by the Free Software Foundation, either version 3 of the
 * License, or (at your option) any later version.
 *
 * Galois is distributed in the hope that it will be useful, but
 * WITHOUT ANY WARRANTY; without even the implied warranty of
 * MERCHANTABILITY or FITNESS FOR A PARTICULAR PURPOSE.  See the GNU
 * Lesser General Public License for more details.
 *
 * You should have received a copy of the GNU Lesser General Public
 * License along with Galois.  If not, see
 * <http://www.gnu.org/licenses/>.
 *
 * @section Copyright
 *
 * Copyright (C) 2016, The University of Texas at Austin. All rights
 * reserved.
 *
 * @author Andrew Lenharth <andrewl@lenharth.org>
 */

#include "Galois/Runtime/StatCollector.h"
#include "Galois/Runtime/Support.h"
#include "Galois/Runtime/Network.h"
#include "Galois/Runtime/Substrate.h"
#include "Galois/Substrate/StaticInstance.h"

#include <cmath>
#include <new>
#include <map>
#include <mutex>
#include <numeric>
#include <set>
#include <string>
#include <vector>
#include <sstream>
#include <iostream>
#include <fstream>

using namespace Galois;
using namespace Galois::Runtime;

const std::string* Galois::Runtime::StatCollector::getSymbol(const std::string& str) const {
  auto ii = symbols.find(str);
  if (ii == symbols.cend())
    return nullptr;
  return &*ii;
}

const std::string* Galois::Runtime::StatCollector::getOrInsertSymbol(const std::string& str) {
  auto ii = symbols.insert(str);
  return &*ii.first;
}

unsigned Galois::Runtime::StatCollector::getInstanceNum(const std::string& str) const {
  auto s = getSymbol(str);
  if (!s)
    return 0;
  auto ii = std::lower_bound(loopInstances.begin(), loopInstances.end(), s, [] (const StringPair<unsigned>& s1, const std::string* s2) { return s1.first < s2; } );
  if (ii == loopInstances.end() || s != ii->first)
    return 0;
  return ii->second;
}

void Galois::Runtime::StatCollector::addInstanceNum(const std::string& str) {
  auto s = getOrInsertSymbol(str);
  auto ii = std::lower_bound(loopInstances.begin(), loopInstances.end(), s, [] (const StringPair<unsigned>& s1, const std::string* s2) { return s1.first < s2; } );
  if (ii == loopInstances.end() || s != ii->first) {
    loopInstances.emplace_back(s, 0);
    std::sort(loopInstances.begin(), loopInstances.end(), [] (const StringPair<unsigned>& s1, const StringPair<unsigned>& s2) { return s1.first < s2.first; } );
  } else {
    ++ii->second;
  }
}

Galois::Runtime::StatCollector::RecordTy::RecordTy(size_t value) :mode(0), valueInt(value) {}

Galois::Runtime::StatCollector::RecordTy::RecordTy(double value) :mode(1), valueDouble(value) {}

Galois::Runtime::StatCollector::RecordTy::RecordTy(const std::string& value) :mode(2), valueStr(value) {}

Galois::Runtime::StatCollector::RecordTy::~RecordTy() {
  using string_type = std::string;
  if (mode == 2)
    valueStr.~string_type();
}

Galois::Runtime::StatCollector::RecordTy::RecordTy(const RecordTy& r) : mode(r.mode) {
  switch(mode) {
  case 0: valueInt    = r.valueInt;    break;
  case 1: valueDouble = r.valueDouble; break;
  case 2: new (&valueStr) std::string(r.valueStr);    break;
  }
}

void Galois::Runtime::StatCollector::RecordTy::print(std::ostream& out) const {
  switch(mode) {
  case 0: out << valueInt;    break;
  case 1: out << valueDouble; break;
  case 2: out << valueStr;    break;
  }
}

void Galois::Runtime::StatCollector::addToStat(const std::string& loop, const std::string& category, size_t value, unsigned TID, unsigned HostID) {
  MAKE_LOCK_GUARD(StatsLock);
  auto tpl = std::make_tuple(HostID, TID, getOrInsertSymbol(loop), getOrInsertSymbol(category), getInstanceNum(loop));
  auto iip = Stats.insert(std::make_pair(tpl, RecordTy(value)));
  if (iip.second == false) {
    assert(iip.first->second.mode == 0);
    iip.first->second.valueInt += value;
  }
}

void Galois::Runtime::StatCollector::addToStat(const std::string& loop, const std::string& category, double value, unsigned TID, unsigned HostID) {
  MAKE_LOCK_GUARD(StatsLock);
  auto tpl = std::make_tuple(HostID, TID, getOrInsertSymbol(loop), getOrInsertSymbol(category), getInstanceNum(loop));
  auto iip = Stats.insert(std::make_pair(tpl, RecordTy(value)));
  if (iip.second == false) {
    assert(iip.first->second.mode == 1);
    iip.first->second.valueDouble += value;
  }
}

void Galois::Runtime::StatCollector::addToStat(const std::string& loop, const std::string& category, const std::string& value, unsigned TID, unsigned HostID) {
  MAKE_LOCK_GUARD(StatsLock);
<<<<<<< HEAD
 auto tpl = std::make_tuple(HostID, TID, getOrInsertSymbol(loop), getOrInsertSymbol(category), getInstanceNum(loop));
=======
  auto tpl = std::make_tuple(HostID, TID, getOrInsertSymbol(loop), getOrInsertSymbol(category), getInstanceNum(loop));
>>>>>>> 58e02402
  auto iip = Stats.insert(std::make_pair(tpl, RecordTy(value)));
  if (iip.second == false) {
    assert(iip.first->second.mode == 2);
    iip.first->second.valueStr = value;
  }
}

boost::uuids::uuid Galois::Runtime::StatCollector::UUID;
boost::uuids::uuid Galois::Runtime::StatCollector::getUUID(){
  if(UUID.is_nil()){
    boost::uuids::random_generator generator;
    UUID = generator();
    return UUID;
  }
  else {
    return UUID;
  }
}
//assumne called serially
void Galois::Runtime::StatCollector::printStatsForR(std::ostream& out, bool json) {

  //Print header only on HOST 0
  if(getHostID() == 0){
    if (json)
      out << "[\n";
    else
      out << "LOOP,INSTANCE,CATEGORY,HOST,THREAD,VAL\n";
  }
  MAKE_LOCK_GUARD(StatsLock);
  for (auto& p : Stats) {
    if (json)
      out << "{\"UUID\" : " <<  getUUID() << ", \"LOOP\" : " << *std::get<2>(p.first) << " , \"INSTANCE\" : " << std::get<4>(p.first) << " , \"CATEGORY\" : " << *std::get<3>(p.first) << " , \"HOST\" : " << std::get<0>(p.first) << " , \"THREAD\" : " << std::get<1>(p.first) << " , \"VALUE\" : ";
    else
      out <<getUUID() <<"," << *std::get<2>(p.first) << "," << std::get<4>(p.first) << " , " << *std::get<3>(p.first) << "," << std::get<0>(p.first) << "," << std::get<1>(p.first) << ",";
    p.second.print(out);
    out << (json ? "}\n" : "\n");
  }
  if (json)
    out << "]\n";
}

//Assume called serially
//still assumes int values
//This ignores HostID.  Thus this is not safe for the network version
void Galois::Runtime::StatCollector::printStats(std::ostream& out) {
  std::map<std::tuple<const std::string*, unsigned, const std::string*>, std::vector<size_t> > LKs;
  unsigned maxThreadID = 0;
  //Find all loops and keys
  MAKE_LOCK_GUARD(StatsLock);
  for (auto& p : Stats) {
    auto& v = LKs[std::make_tuple(std::get<2>(p.first), std::get<4>(p.first), std::get<3>(p.first))];
    auto tid = std::get<1>(p.first);
    maxThreadID = std::max(maxThreadID, tid);
    if (v.size() <= tid)
      v.resize(tid+1);
    v[tid] += p.second.valueInt;
  }

  //  auto& net = Galois::Runtime::getSystemNetworkInterface();
  //print header
  out << "STATTYPE,LOOP,INSTANCE,CATEGORY,n,sum";
  for (unsigned x = 0; x <= maxThreadID; ++x)
    out << ",T" << x;
  out << "\n";
  //print all values
  for (auto ii = LKs.begin(), ee = LKs.end(); ii != ee; ++ii) {
    auto& Values = ii->second;
    out << "STAT,"
        << std::get<0>(ii->first)->c_str() << ","
        << std::get<1>(ii->first) << ","
        << std::get<2>(ii->first)->c_str() << ","
        << maxThreadID + 1 <<  ","
        << std::accumulate(Values.begin(), Values.end(), static_cast<unsigned long>(0));
    for (unsigned x = 0; x <= maxThreadID; ++x)
      out << "," <<  (x < Values.size() ? Values.at(x) : 0);
    out << "\n";
  }
}

void Galois::Runtime::StatCollector::beginLoopInstance(const std::string& str) {
  addInstanceNum(str);
}

//Implementation

static Substrate::StaticInstance<Galois::Runtime::StatCollector> SM;

void Galois::Runtime::reportLoopInstance(const char* loopname) {
  SM.get()->beginLoopInstance(std::string(loopname ? loopname : "(NULL)"));
}

static void reportStatImpl(uint32_t HostID, const std::string loopname, const std::string category, unsigned long value, unsigned TID) {
  if (getHostID())
    getSystemNetworkInterface().sendSimple(0, reportStatImpl, loopname, category, value, TID);
  else 
    SM.get()->addToStat(loopname, category, value, TID, HostID);
}

static void reportStatImpl(uint32_t HostID, const std::string loopname, const std::string category, const std::string value, unsigned TID) {
  if (getHostID())
    getSystemNetworkInterface().sendSimple(0, reportStatImpl, loopname, category, value, TID);
  else 
    SM.get()->addToStat(loopname, category, value, TID, HostID);
}

void Galois::Runtime::reportStat(const std::string& loopname, const std::string& category, unsigned long value, unsigned TID) {
  reportStatImpl(getHostID(), loopname, category, value, TID);
}

void Galois::Runtime::reportStat(const std::string& loopname, const std::string& category, const std::string &value, unsigned TID) {
  reportStatImpl(getHostID(), loopname, category, value, TID);
  //out << loopname <<  ","  << 0 << ","<< category << "," << getHostID() << "," << TID << "," << value<<"\n";
}

void Galois::Runtime::reportStat(const char* loopname, const char* category, unsigned long value, unsigned TID) {
  reportStatImpl(getHostID(),
                 std::string(loopname ? loopname : "(NULL)"), 
                 std::string(category ? category : "(NULL)"),
                 value, TID);
}

void Galois::Runtime::reportStat(const char* loopname, const char* category, const std::string &value, unsigned TID) {
  reportStatImpl(getHostID(),
                 std::string(loopname ? loopname : "(NULL)"), 
                 std::string(category ? category : "(NULL)"),
                 value, TID);
}

static std::ofstream& openIfNot_output(std::string fname) {
  static std::ofstream output_file;
  if(!output_file.is_open()){
    output_file.open(fname, std::ios_base::app);
  }
  assert(output_file.is_open());
  return output_file;
}

void Galois::Runtime::printStats() {
  //getSystemNetworkInterface().reportStats();
  Galois::Runtime::getHostBarrier().wait();
  //SM.get()->printDistStats(std::cout);
  //SM.get()->printStats(std::cout);
  SM.get()->printStatsForR(std::cout, false);
}

void Galois::Runtime::printStats(std::string fname) {
  //getSystemNetworkInterface().reportStats();
  Galois::Runtime::getHostBarrier().wait();
  //SM.get()->printDistStats(std::cout);
  //SM.get()->printStats(std::cout);
  if(fname == "")
    SM.get()->printStatsForR(std::cout, false);
  else{
    auto& out = openIfNot_output(fname);
    SM.get()->printStatsForR(out, false);
    out.close();
  }
  if (getHostID() == 0) {
    std::cerr << "STAT FILENAME : " << fname << "\n";
  }
  Galois::Runtime::getHostBarrier().wait();
}<|MERGE_RESOLUTION|>--- conflicted
+++ resolved
@@ -131,11 +131,7 @@
 
 void Galois::Runtime::StatCollector::addToStat(const std::string& loop, const std::string& category, const std::string& value, unsigned TID, unsigned HostID) {
   MAKE_LOCK_GUARD(StatsLock);
-<<<<<<< HEAD
- auto tpl = std::make_tuple(HostID, TID, getOrInsertSymbol(loop), getOrInsertSymbol(category), getInstanceNum(loop));
-=======
   auto tpl = std::make_tuple(HostID, TID, getOrInsertSymbol(loop), getOrInsertSymbol(category), getInstanceNum(loop));
->>>>>>> 58e02402
   auto iip = Stats.insert(std::make_pair(tpl, RecordTy(value)));
   if (iip.second == false) {
     assert(iip.first->second.mode == 2);
