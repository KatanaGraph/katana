--- conflicted
+++ resolved
@@ -367,7 +367,6 @@
      * Construct temp property graph. This graph gets coarsened as the
      * computation proceeds.
      */
-<<<<<<< HEAD
     auto pfg_mutable = std::make_unique<katana::PropertyGraph>();
     katana::NUMAArray<uint64_t> out_indices_next;
     katana::NUMAArray<uint32_t> out_dests_next;
@@ -396,9 +395,6 @@
         !result) {
       return result.error();
     }
-=======
-    std::unique_ptr<katana::PropertyGraph> pfg_mutable;
->>>>>>> 229fe814
 
     //add here
     auto graph_result = Graph::Make(pfg);
@@ -460,18 +456,6 @@
        */
       katana::do_all(
           katana::iterate(graph_curr), [&](GNode n) { clusters_orig[n] = -1; });
-<<<<<<< HEAD
-=======
-
-      auto pfg_dup_r = Base::template DuplicateGraph<NodeData>(
-          pfg, edge_weight_property_name, temp_edge_property_names[0]);
-
-      if (!pfg_dup_r) {
-        return pfg_dup_r.error();
-      }
-
-      pfg_mutable = std::move(pfg_dup_r.value());
->>>>>>> 229fe814
     }
 
     KATANA_LOG_ASSERT(pfg_mutable);
