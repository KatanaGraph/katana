--- conflicted
+++ resolved
@@ -499,16 +499,9 @@
   }
 };
 
-<<<<<<< HEAD
-// TODO: rename to per thread heap factory, move outside
-template <typename T>
-struct PerThreadAllocatorFactory {
-=======
-
 namespace PerThreadFactory {
   typedef MM::SimpleBumpPtrWithMallocFallback<MM::FreeListHeap<MM::SystemBaseAlloc> > BasicHeap;
   typedef MM::ThreadAwarePrivateHeap<BasicHeap> Heap;
->>>>>>> 4113c1e4
 
   template<typename T>
   struct Alloc { typedef typename MM::ExternRefGaloisAllocator<T, Heap> type; };
