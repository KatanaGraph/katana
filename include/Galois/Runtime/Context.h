--- conflicted
+++ resolved
@@ -42,145 +42,14 @@
 namespace Galois {
 namespace Runtime {
 
-<<<<<<< HEAD
 //Things we can throw:
 struct conflict_ex { Lockable* ptr; };
 struct failsafe_ex {};
 //struct remote_ex { fatPointer ptr; };
 
 void signalConflict(Lockable*);
-=======
-enum ConflictFlag {
-  CONFLICT = -1,
-  NO_CONFLICT = 0,
-  REACHED_FAILSAFE = 1,
-  BREAK = 2
-};
-
-enum PendingFlag {
-  NON_DET,
-  PENDING,
-  COMMITTING
-};
-
-//! Used by deterministic and ordered executor
-void setPending(PendingFlag value);
-PendingFlag getPending ();
-
-//! used to release lock over exception path
-static inline void clearConflictLock() { }
-
-#ifdef GALOIS_USE_LONGJMP
-extern __thread jmp_buf hackjmp;
-
-/**
- * Stack-allocated classes that require their deconstructors to be called,
- * after an abort for instance, should inherit from this class. 
- */
-class Releasable {
-  Releasable* next;
-public:
-  Releasable();
-  virtual ~Releasable() { }
-  virtual void release() = 0;
-  void releaseAll();
-};
-void clearReleasable();
-#else
-class Releasable {
-public:
-  virtual ~Releasable() { }
-  virtual void release() = 0;
-};
-static inline void clearReleasable() { }
-#endif
-
-class LockManagerBase; 
-
-#if defined(GALOIS_USE_SEQ_ONLY)
-class Lockable { };
-
-class LockManagerBase: private boost::noncopyable {
-protected:
-  enum AcquireStatus {
-    FAIL, NEW_OWNER, ALREADY_OWNER
-  };
-
-  AcquireStatus tryAcquire(Lockable* lockable) { return FAIL; }
-  bool stealByCAS(Lockable* lockable, LockManagerBase* other) { return false; }
-  bool CASowner(Lockable* lockable, LockManagerBase* other) { return false; }
-  void setOwner(Lockable* lockable) {}
-  void release (Lockable* lockable) {}
-  static bool tryLock(Lockable* lockable) { return false; }
-  static LockManagerBase* getOwner(Lockable* lockable) { return 0; }
-
-};
-
-class SimpleRuntimeContext: public LockManagerBase {
-protected:
-  void acquire(Lockable* lockable) {}
-  void release (Lockable* lockable) {}
-  virtual void subAcquire(Lockable* lockable);
-  void addToNhood(Lockable* lockable) {}
-  static SimpleRuntimeContext* getOwner(Lockable* lockable) { return 0; }
-
-public:
-  SimpleRuntimeContext(bool child = false): LockManagerBase () { }
-  virtual ~SimpleRuntimeContext() {}
-  void startIteration() {}
-  
-  unsigned cancelIteration() { return 0; }
-  unsigned commitIteration() { return 0; }
-};
-#else
-/**
- * All objects that may be locked (nodes primarily) must inherit from
- * Lockable. 
- */
-class Lockable {
-  LL::PtrLock<LockManagerBase, true> owner;
-  //! Use an intrusive list to track neighborhood of a context without allocation overhead.
-  //! Works for cases where a Lockable needs to be only in one context's neighborhood list
-  Lockable* next;
-  friend class LockManagerBase;
-  friend class SimpleRuntimeContext;
-public:
-  Lockable() :next(0) {}
-};
-
-class LockManagerBase: private boost::noncopyable {
-protected:
-  enum AcquireStatus {
-    FAIL, NEW_OWNER, ALREADY_OWNER
-  };
-
-  AcquireStatus tryAcquire(Lockable* lockable);
-
-  inline bool stealByCAS(Lockable* lockable, LockManagerBase* other) {
-    assert(lockable != nullptr);
-    return lockable->owner.stealing_CAS(other, this);
-  }
-
-  inline bool CASowner(Lockable* lockable, LockManagerBase* other) {
-    assert(lockable != nullptr);
-    return lockable->owner.CAS(other, this);
-  }
-
-  inline void setOwner(Lockable* lockable) {
-    assert(lockable != nullptr);
-    assert(!lockable->owner.getValue());
-    lockable->owner.setValue(this);
-  }
-
-  inline void release(Lockable* lockable) {
-    assert(lockable != nullptr);
-    assert(getOwner(lockable) == this);
-    lockable->owner.unlock_and_clear();
-  }
->>>>>>> d42afcf0
 
 void forceAbort();
-
 
 class SimpleRuntimeContext { //: public LockManagerBase {
 public: //FIXME
