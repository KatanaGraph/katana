--- conflicted
+++ resolved
@@ -248,20 +248,9 @@
 BetweennessCentralityOuter(
     katana::PropertyGraph* pg, BetweennessCentralitySources sources,
     const std::string& output_property_name,
-<<<<<<< HEAD
-    BetweennessCentralityPlan plan [[maybe_unused]]) {
-  OuterGraph graph = KATANA_CHECKED(OuterGraph::Make(pg, {}, {}));
-=======
     BetweennessCentralityPlan plan [[maybe_unused]],
     tsuba::TxnContext* txn_ctx) {
-  auto pg_result =
-      katana::TypedPropertyGraph<NodeDataOuter, EdgeDataOuter>::Make(
-          pg, {}, {});
-  if (!pg_result) {
-    return pg_result.error();
-  }
-  OuterGraph graph = pg_result.value();
->>>>>>> afa1dd3e
+    OuterGraph graph = KATANA_CHECKED(OuterGraph::Make(pg, {}, {}));
 
   BCOuter bc_outer(graph);
 
