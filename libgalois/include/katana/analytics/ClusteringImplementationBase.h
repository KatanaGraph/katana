/*
 * This file belongs to the Galois project, a C++ library for exploiting
 * parallelism. The code is being released under the terms of the 3-Clause BSD
 * License (a copy is located in LICENSE.txt at the top-level directory).
 *
 * Copyright (C) 2018, The University of Texas at Austin. All rights reserved.
 * UNIVERSITY EXPRESSLY DISCLAIMS ANY AND ALL WARRANTIES CONCERNING THIS
 * SOFTWARE AND DOCUMENTATION, INCLUDING ANY WARRANTIES OF MERCHANTABILITY,
 * FITNESS FOR ANY PARTICULAR PURPOSE, NON-INFRINGEMENT AND WARRANTIES OF
 * PERFORMANCE, AND ANY WARRANTY THAT MIGHT OTHERWISE ARISE FROM COURSE OF
 * DEALING OR USAGE OF TRADE.  NO WARRANTY IS EITHER EXPRESS OR IMPLIED WITH
 * RESPECT TO THE USE OF THE SOFTWARE OR DOCUMENTATION. Under no circumstances
 * shall University be liable for incidental, special, indirect, direct or
 * consequential damages or loss of profits, interruption of business, or
 * related expenses which may arise from use of Software or Documentation,
 * including but not limited to those resulting from defects in Software and/or
 * Documentation, or loss or inaccuracy of data of any kind.
 */

#ifndef KATANA_LIBGALOIS_KATANA_ANALYTICS_CLUSTERINGIMPLEMENTATIONBASE_H_
#define KATANA_LIBGALOIS_KATANA_ANALYTICS_CLUSTERINGIMPLEMENTATIONBASE_H_

#include <fstream>
#include <iostream>
#include <random>

#include "katana/AtomicHelpers.h"
#include "katana/Galois.h"
#include "katana/NUMAArray.h"
#include "katana/analytics/Utils.h"

namespace katana::analytics {

// Maintain community information
template <typename EdgeWeightType>
struct CommunityType {
  std::atomic<uint64_t> size;
  std::atomic<EdgeWeightType> degree_wt;
  EdgeWeightType internal_edge_wt;
};

struct PreviousCommunityId : public katana::PODProperty<uint64_t> {};
struct CurrentCommunityId : public katana::PODProperty<uint64_t> {};

template <typename EdgeWeightType>
using DegreeWeight = katana::PODProperty<EdgeWeightType>;

template <typename EdgeWeightType>
using EdgeWeight = katana::PODProperty<EdgeWeightType>;

template <typename _Graph, typename _EdgeType, typename _CommunityType>
struct ClusteringImplementationBase {
  using Graph = _Graph;
  using GNode = typename Graph::Node;
  using EdgeTy = _EdgeType;
  using CommunityType = _CommunityType;

  constexpr static const uint64_t UNASSIGNED =
      std::numeric_limits<uint64_t>::max();

  using CommunityArray = katana::NUMAArray<CommunityType>;

  /**
   * Algorithm to find the best cluster for the node
   * to move to among its neighbors in the graph and moves.
   *
   * It updates the mapping of neighboring nodes clusters
   * in cluster_local_map, total unique cluster edge weights
   * in counter as well as total weight of self edges in self_loop_wt.
   */
  template <typename EdgeWeightType>
  void FindNeighboringClusters(
      const Graph& graph, GNode& n,
      std::map<uint64_t, uint64_t>& cluster_local_map,
      std::vector<EdgeTy>& counter, EdgeTy& self_loop_wt) {
    uint64_t num_unique_clusters = 0;

    // Add the node's current cluster to be considered
    // for movement as well
    cluster_local_map[graph.template GetData<CurrentCommunityId>(n)] =
        0;                 // Add n's current cluster
    counter.push_back(0);  // Initialize the counter to zero (no edges incident
                           // yet)
    num_unique_clusters++;

    // Assuming we have grabbed lock on all the neighbors
    for (auto ii = graph.edge_begin(n); ii != graph.edge_end(n); ++ii) {
      auto dst = graph.GetEdgeDest(ii);
      auto edge_wt = graph.template GetEdgeData<EdgeWeight<EdgeWeightType>>(
          ii);  // Self loop weights is recorded
      if (*dst == n) {
        self_loop_wt += edge_wt;  // Self loop weights is recorded
      }
      auto stored_already =
          cluster_local_map.find(graph.template GetData<CurrentCommunityId>(
              dst));  // Check if it already exists
      if (stored_already != cluster_local_map.end()) {
        counter[stored_already->second] += edge_wt;
      } else {
        cluster_local_map[graph.template GetData<CurrentCommunityId>(dst)] =
            num_unique_clusters;
        counter.push_back(edge_wt);
        num_unique_clusters++;
      }
    }  // End edge loop
    return;
  }

  /**
   * Enables the filtering optimization to remove the
   * node with out-degree 0 (isolated) and 1 before the clustering
   * algorithm begins.
   */
  uint64_t VertexFollowing(Graph* graph) {
    using GNode = typename Graph::Node;
    // Initialize each node to its own cluster
    katana::do_all(katana::iterate(*graph), [&](GNode n) {
      graph->template GetData<CurrentCommunityId>(n) = n;
    });

    // Remove isolated and degree-one nodes
    katana::GAccumulator<uint64_t> isolated_nodes;
    katana::do_all(katana::iterate(*graph), [&](GNode n) {
      auto& n_data_curr_comm_id =
          graph->template GetData<CurrentCommunityId>(n);
      uint64_t degree = std::distance(graph->edge_begin(n), graph->edge_end(n));
      if (degree == 0) {
        isolated_nodes += 1;
        n_data_curr_comm_id = UNASSIGNED;
      } else {
        if (degree == 1) {
          // Check if the destination has degree greater than one
          auto dst = graph->GetEdgeDest(graph->edge_end(n) - 1);
          uint64_t dst_degree =
              std::distance(graph->edge_begin(*dst), graph->edge_end(*dst));
          if ((dst_degree > 1 || (n > *dst))) {
            isolated_nodes += 1;
            n_data_curr_comm_id =
                graph->template GetData<CurrentCommunityId>(dst);
          }
        }
      }
    });
    // The number of isolated nodes that can be removed
    return isolated_nodes.reduce();
  }

  /**
   * Sums up the degree weight for all
   * the unique clusters.
   */
  template <typename EdgeWeightType>
  void SumVertexDegreeWeight(Graph* graph, CommunityArray& c_info) {
    katana::do_all(katana::iterate(*graph), [&](GNode n) {
      EdgeTy total_weight = 0;
      auto& n_degree_wt =
          graph->template GetData<DegreeWeight<EdgeWeightType>>(n);
      for (auto ii = graph->edge_begin(n); ii != graph->edge_end(n); ++ii) {
        total_weight +=
            graph->template GetEdgeData<EdgeWeight<EdgeWeightType>>(ii);
      }
      n_degree_wt = total_weight;
      c_info[n].degree_wt = total_weight;
      c_info[n].size = 1;
    });
    return;
  }

  /**
   * Computes the constant term 1/(2 * total internal edge weight)
   * of the current coarsened graph.
   */
  template <typename EdgeWeightType>
  double CalConstantForSecondTerm(const Graph& graph) {
    //Using double to avoid overflow
    katana::GAccumulator<double> local_weight;
    katana::do_all(katana::iterate(graph), [&graph, &local_weight](GNode n) {
      local_weight += graph.template GetData<DegreeWeight<EdgeWeightType>>(n);
    });
    //This is twice since graph is symmetric
    double total_edge_weight_twice = local_weight.reduce();
    return 1 / total_edge_weight_twice;
  }

  /**
   * Computes the constant term 1/(2 * total internal edge weight)
   * of the current coarsened graph. Takes the optional NUMAArray
   * with edge weight. To be used if edge weight is missing in the
   * property graph.
   */
  template <typename EdgeWeightType>
  static double CalConstantForSecondTerm(
      const Graph& graph,
      katana::NUMAArray<EdgeWeightType>& degree_weight_array) {
    // Using double to avoid overflow
    katana::GAccumulator<double> local_weight;
    katana::do_all(katana::iterate(graph), [&](GNode n) {
      local_weight += degree_weight_array[n];
    });
    // This is twice since graph is symmetric
    double total_edge_weight_twice = local_weight.reduce();
    return 1 / total_edge_weight_twice;
  }

  /**
   * Computes the modularity gain of the current cluster assignment
   * without swapping the cluster assignment.
   */
  uint64_t MaxModularityWithoutSwaps(
      std::map<uint64_t, uint64_t>& cluster_local_map,
      std::vector<EdgeTy>& counter, uint64_t self_loop_wt,
      CommunityArray& c_info, EdgeTy degree_wt, uint64_t sc, double constant) {
    uint64_t max_index = sc;  // Assign the intial value as self community
    double cur_gain = 0;
    double max_gain = 0;
    double eix = counter[0] - self_loop_wt;
    double ax = c_info[sc].degree_wt - degree_wt;
    double eiy = 0;
    double ay = 0;

    auto stored_already = cluster_local_map.begin();
    do {
      if (sc != stored_already->first) {
        ay = c_info[stored_already->first].degree_wt;  // Degree wt of cluster y

        if (ay < (ax + degree_wt)) {
          stored_already++;
          continue;
        } else if (ay == (ax + degree_wt) && stored_already->first > sc) {
          stored_already++;
          continue;
        }

        eiy = counter[stored_already
                          ->second];  // Total edges incident on cluster y
        cur_gain = 2 * constant * (eiy - eix) +
                   2 * degree_wt * ((ax - ay) * constant * constant);

        if ((cur_gain > max_gain) ||
            ((cur_gain == max_gain) && (cur_gain != 0) &&
             (stored_already->first < max_index))) {
          max_gain = cur_gain;
          max_index = stored_already->first;
        }
      }
      stored_already++;  // Explore next cluster
    } while (stored_already != cluster_local_map.end());

    if ((c_info[max_index].size == 1 && c_info[sc].size == 1 &&
         max_index > sc)) {
      max_index = sc;
    }

    KATANA_LOG_DEBUG_ASSERT(max_gain >= 0);
    return max_index;
  }

  /**
   * Computes the modularity gain of the current cluster assignment.
   */
  template <typename EdgeWeightType>
  double CalModularity(
      const Graph& graph, CommunityArray& c_info, double& e_xx, double& a2_x,
      double& constant_for_second_term) {
    /* Variables needed for Modularity calculation */
    double mod = -1;

    katana::NUMAArray<EdgeTy> cluster_wt_internal;

    /*** Initialization ***/
    cluster_wt_internal.allocateBlocked(graph.num_nodes());

    /* Calculate the overall modularity */
    katana::GAccumulator<double> acc_e_xx;
    katana::GAccumulator<double> acc_a2_x;

    katana::do_all(
        katana::iterate(graph), [&](GNode n) { cluster_wt_internal[n] = 0; });

    katana::do_all(katana::iterate(graph), [&](GNode n) {
      auto n_data_current_comm_id =
          graph.template GetData<CurrentCommunityId>(n);
      for (auto ii = graph.edge_begin(n); ii != graph.edge_end(n); ++ii) {
        if (graph.template GetData<CurrentCommunityId>(graph.GetEdgeDest(ii)) ==
            n_data_current_comm_id) {
          cluster_wt_internal[n] +=
              graph.template GetEdgeData<EdgeWeight<EdgeWeightType>>(ii);
        }
      }
    });

    katana::do_all(katana::iterate(graph), [&](GNode n) {
      acc_e_xx += cluster_wt_internal[n];
      acc_a2_x +=
          (double)(c_info[n].degree_wt) *
          ((double)(c_info[n].degree_wt) * (double)constant_for_second_term);
    });

    e_xx = acc_e_xx.reduce();
    a2_x = acc_a2_x.reduce();

    mod = e_xx * (double)constant_for_second_term -
          a2_x * (double)constant_for_second_term;
    return mod;
  }

  template <typename EdgeWeightType, typename NodePropType>
  static void SumClusterWeight(
      Graph& graph, CommunityArray& c_info,
      katana::NUMAArray<EdgeWeightType>& degree_weight_array) {
    using GNode = typename Graph::Node;

    katana::do_all(katana::iterate(graph), [&](GNode n) {
      EdgeTy total_weight = 0;
      for (auto ii = graph.edge_begin(n); ii != graph.edge_end(n); ++ii) {
        total_weight +=
            graph.template GetEdgeData<EdgeWeight<EdgeWeightType>>(ii);
      }
      degree_weight_array[n] = total_weight;
      c_info[n].degree_wt = 0;
    });

    katana::do_all(katana::iterate(graph), [&](GNode n) {
      auto& n_data_comm_id = graph.template GetData<NodePropType>(n);
      if (n_data_comm_id != UNASSIGNED)
        katana::atomicAdd(
            c_info[n_data_comm_id].degree_wt, degree_weight_array[n]);
    });
  }

  /**
 * Computes the final modularity using prev cluster
 * assignments.
 */
  template <typename GraphTy, typename EdgeWeightType, typename NodePropType>
  static double CalModularityFinal(GraphTy& graph) {
    CommunityArray c_info;    // Community info
    CommunityArray c_update;  // Used for updating community

    /* Variables needed for Modularity calculation */
    double constant_for_second_term;
    double mod = -1;

    katana::NUMAArray<EdgeTy> cluster_wt_internal;

    /*** Initialization ***/
    c_info.allocateBlocked(graph.num_nodes());
    c_update.allocateBlocked(graph.num_nodes());
    cluster_wt_internal.allocateBlocked(graph.num_nodes());

    katana::NUMAArray<EdgeWeightType> degree_weight_array;
    degree_weight_array.allocateBlocked(graph.num_nodes());

    /* Calculate the weighted degree sum for each vertex */
    SumClusterWeight<EdgeWeightType, NodePropType>(
        graph, c_info, degree_weight_array);

    /* Compute the total weight (2m) and 1/2m terms */
    constant_for_second_term =
        CalConstantForSecondTerm<EdgeWeightType>(graph, degree_weight_array);

    /* Calculate the overall modularity */
    double e_xx = 0;
    katana::GAccumulator<double> acc_e_xx;
    double a2_x = 0;
    katana::GAccumulator<double> acc_a2_x;

    katana::do_all(
        katana::iterate(graph), [&](GNode n) { cluster_wt_internal[n] = 0; });

    katana::do_all(katana::iterate(graph), [&](GNode n) {
      auto n_data_current_comm = graph.template GetData<NodePropType>(n);
      for (auto ii = graph.edge_begin(n); ii != graph.edge_end(n); ++ii) {
        if (graph.template GetData<NodePropType>(graph.GetEdgeDest(ii)) ==
            n_data_current_comm) {
          // if(graph.getData(graph.getEdgeDst(ii)).prev_comm_ass ==
          // n_data.prev_comm_ass) {
          cluster_wt_internal[n] +=
              graph.template GetEdgeData<EdgeWeight<EdgeWeightType>>(ii);
        }
      }
    });

    katana::do_all(katana::iterate(graph), [&](GNode n) {
      acc_e_xx += cluster_wt_internal[n];
      acc_a2_x +=
          (double)(c_info[n].degree_wt) *
          ((double)(c_info[n].degree_wt) * (double)constant_for_second_term);
    });

    e_xx = acc_e_xx.reduce();
    a2_x = acc_a2_x.reduce();

    mod = e_xx * (double)constant_for_second_term -
          a2_x * (double)constant_for_second_term;
    return mod;
  }

  /**
 * Renumbers the cluster to contiguous cluster ids
 * to fill the holes in the cluster id assignments.
 */
  uint64_t RenumberClustersContiguously(Graph* graph) {
    std::map<uint64_t, uint64_t> cluster_local_map;
    uint64_t num_unique_clusters = 0;

    for (GNode n = 0; n < graph->num_nodes(); ++n) {
      auto& n_data_curr_comm_id =
          graph->template GetData<CurrentCommunityId>(n);
      if (n_data_curr_comm_id != UNASSIGNED) {
        KATANA_LOG_DEBUG_ASSERT(n_data_curr_comm_id < graph->num_nodes());
        auto stored_already = cluster_local_map.find(n_data_curr_comm_id);
        if (stored_already != cluster_local_map.end()) {
          n_data_curr_comm_id = stored_already->second;
        } else {
          cluster_local_map[n_data_curr_comm_id] = num_unique_clusters;
          n_data_curr_comm_id = num_unique_clusters;
          num_unique_clusters++;
        }
      }
    }
    return num_unique_clusters;
  }

  template <typename EdgeWeightType>
  void CheckModularity(
      Graph& graph, katana::NUMAArray<uint64_t>& clusters_orig) {
    katana::do_all(katana::iterate(graph), [&](GNode n) {
      graph.template GetData<CurrentCommunityId>(n).curr_comm_ass =
          clusters_orig[n];
    });

    [[maybe_unused]] uint64_t num_unique_clusters =
        RenumberClustersContiguously(graph);
    auto mod =
        CalModularityFinal<Graph, EdgeWeightType, CurrentCommunityId>(graph);
  }

  /**
 * Creates a duplicate of the graph by copying the
 * graph (pfg_from) topology as well as edge property
 * (read from the underlying RDG) to the in-memory
 * temporary graph (pfg_to).
 */
  template <typename NodeData>
  katana::Result<std::unique_ptr<katana::PropertyGraph>> DuplicateGraph(
      katana::PropertyGraph* pfg_from, const std::string& edge_property_name,
      const std::string& new_edge_property_name) {
    const katana::GraphTopology& topology_from = pfg_from->topology();

    katana::GraphTopology topo_copy = GraphTopology::Copy(topology_from);

    auto pfg_to_res = katana::PropertyGraph::Make(std::move(topo_copy));
    if (!pfg_to_res) {
      return pfg_to_res.error();
    }

    std::unique_ptr<katana::PropertyGraph> pfg_to =
        std::move(pfg_to_res.value());

    // Remove the existing edge property
    if (pfg_to->HasEdgeProperty(new_edge_property_name)) {
      if (auto r = pfg_to->RemoveEdgeProperty(new_edge_property_name); !r) {
        return r.error();
      }
    }
    // Copy edge properties
    using ArrowType = typename arrow::CTypeTraits<EdgeTy>::ArrowType;
    auto edge_property_result =
        pfg_from->GetEdgePropertyTyped<EdgeTy>(edge_property_name);
    if (!edge_property_result) {
      return edge_property_result.error();
    }
    auto edge_property = edge_property_result.value();
    std::vector<std::shared_ptr<arrow::Field>> fields;
    std::vector<std::shared_ptr<arrow::Array>> columns;
    fields.emplace_back(
        arrow::field((new_edge_property_name), std::make_shared<ArrowType>()));
    columns.emplace_back(edge_property);
    auto edge_data_table = arrow::Table::Make(arrow::schema(fields), columns);
    if (auto r = pfg_to->AddEdgeProperties(edge_data_table); !r) {
      return r.error();
    }

    if (auto result = ConstructNodeProperties<NodeData>(pfg_to.get());
        !result) {
      return result.error();
    }

    return std::unique_ptr<katana::PropertyGraph>(std::move(pfg_to));
  }

  /**
 * Creates a coarsened hierarchical graph for the next phase
 * of the clustering algorithm. It merges all the nodes within a
 * same cluster to form a super node for the coursened graphs.
 * The total number of nodes in the coarsened graph are equal to
 * the number of unique clusters in the previous level of the graph.
 * All the edges inside a cluster are merged (edge weights are summed
 * up) to form the edges within super nodes.
 */
  template <typename NodeData, typename EdgeData, typename EdgeWeightType>
  katana::Result<std::unique_ptr<katana::PropertyGraph>> GraphCoarsening(
      const Graph& graph, katana::PropertyGraph* pfg_mutable,
      uint64_t num_unique_clusters,
      const std::vector<std::string>& temp_node_property_names,
      const std::vector<std::string>& temp_edge_property_names) {
    using GNode = typename Graph::Node;

    katana::StatTimer TimerGraphBuild("Timer_Graph_build");
    TimerGraphBuild.start();

    const uint64_t num_nodes_next = num_unique_clusters;

    std::vector<std::vector<GNode>> cluster_bags(num_unique_clusters);
<<<<<<< HEAD

=======
    // TODO(amber): This loop can be parallelized when using a concurrent container
    // for cluster_bags, but something like katana::InsertBag exhausts the
    // per-thread-storage memory
>>>>>>> 8dbd6c57
    for (GNode n = 0; n < graph.num_nodes(); ++n) {
      auto n_data_curr_comm_id = graph.template GetData<CurrentCommunityId>(n);
      if (n_data_curr_comm_id != UNASSIGNED) {
        cluster_bags[n_data_curr_comm_id].push_back(n);
      }
    }

    std::vector<katana::gstl::Vector<uint32_t>> edges_id(num_unique_clusters);
    std::vector<katana::gstl::Vector<EdgeTy>> edges_data(num_unique_clusters);

    /* First pass to find the number of edges */
    katana::do_all(
        katana::iterate(uint64_t{0}, num_unique_clusters),
        [&](uint64_t c) {
          katana::gstl::Map<uint64_t, uint64_t> cluster_local_map;
          uint64_t num_unique_clusters = 0;
          for (auto node : cluster_bags[c]) {
            KATANA_LOG_DEBUG_ASSERT(
                graph.template GetData<CurrentCommunityId>(node) ==
                c);  // All nodes in this bag must have same cluster id

            for (auto ii = graph.edge_begin(node); ii != graph.edge_end(node);
                 ++ii) {
              auto dst = graph.GetEdgeDest(ii);
              auto dst_data_curr_comm_id =
                  graph.template GetData<CurrentCommunityId>(dst);
              KATANA_LOG_DEBUG_ASSERT(dst_data_curr_comm_id != UNASSIGNED);
              auto stored_already = cluster_local_map.find(
                  dst_data_curr_comm_id);  // Check if it already exists
              if (stored_already != cluster_local_map.end()) {
                edges_data[c][stored_already->second] +=
                    graph.template GetEdgeData<EdgeWeight<EdgeWeightType>>(ii);
              } else {
                cluster_local_map[dst_data_curr_comm_id] = num_unique_clusters;
                edges_id[c].push_back(dst_data_curr_comm_id);
                edges_data[c].push_back(
                    graph.template GetEdgeData<EdgeWeight<EdgeWeightType>>(ii));
                num_unique_clusters++;
              }
            }  // End edge loop
          }
        },
        katana::steal(), katana::loopname("BuildGraph: Find edges"));

    /* Serial loop to reduce all the edge counts */
    katana::NUMAArray<uint64_t> prefix_edges_count;
    prefix_edges_count.allocateInterleaved(num_unique_clusters);

    katana::GAccumulator<uint64_t> num_edges_acc;
    katana::do_all(
        katana::iterate(uint64_t{0}, num_nodes_next), [&](uint64_t c) {
          prefix_edges_count[c] = edges_id[c].size();
          num_edges_acc += prefix_edges_count[c];
        });

    const uint64_t num_edges_next = num_edges_acc.reduce();

    katana::ParallelSTL::partial_sum(
        prefix_edges_count.begin(), prefix_edges_count.end(),
        prefix_edges_count.begin());

    KATANA_LOG_DEBUG_ASSERT(
        prefix_edges_count[num_unique_clusters - 1] == num_edges_next);
    katana::StatTimer TimerConstructFrom("Timer_Construct_From");
    TimerConstructFrom.start();

    // Remove all the existing node/edge properties
    for (auto property : temp_node_property_names) {
      if (pfg_mutable->HasNodeProperty(property)) {
        if (auto r = pfg_mutable->RemoveNodeProperty(property); !r) {
          return r.error();
        }
      }
    }
    for (auto property : temp_edge_property_names) {
      if (pfg_mutable->HasEdgeProperty(property)) {
        if (auto r = pfg_mutable->RemoveEdgeProperty(property); !r) {
          return r.error();
        }
      }
    }

    using Node = katana::GraphTopology::Node;
    using Edge = katana::GraphTopology::Edge;

    katana::NUMAArray<Node> out_dests_next;
    out_dests_next.allocateInterleaved(num_edges_next);

    katana::NUMAArray<EdgeWeightType> edge_data_next;
    edge_data_next.allocateInterleaved(num_edges_next);

    katana::do_all(
        katana::iterate(uint64_t{0}, num_nodes_next), [&](uint64_t n) {
          uint64_t number_of_edges =
              (n == 0) ? prefix_edges_count[0]
                       : (prefix_edges_count[n] - prefix_edges_count[n - 1]);
          uint64_t start_index = (n == 0) ? 0 : prefix_edges_count[n - 1];
          for (uint64_t k = 0; k < number_of_edges; ++k) {
            out_dests_next[start_index + k] = edges_id[n][k];
            edge_data_next[start_index + k] = edges_data[n][k];
          }
        });

    TimerConstructFrom.stop();

    // TODO(amber): This is a lame attempt at freeing the memory back to each
    // thread's pool of free pages and blocks. Due to stealing, the execution of
    // do_all above that populates these containers may be different from the
    // do_all below that frees them. 
    katana::do_all(
        katana::iterate(uint64_t{0}, num_unique_clusters),
        [&](uint64_t c) {
          edges_id[c] = gstl::Vector<uint32_t>();
          edges_data[c] = gstl::Vector<EdgeTy>();
        });

    GraphTopology topo_next{
        std::move(prefix_edges_count), std::move(out_dests_next)};
    auto pfg_next_res = katana::PropertyGraph::Make(std::move(topo_next));

    if (!pfg_next_res) {
      return pfg_next_res.error();
    }
    std::unique_ptr<katana::PropertyGraph> pfg_next =
        std::move(pfg_next_res.value());

    if (auto result = katana::analytics::ConstructNodeProperties<NodeData>(
            pfg_next.get(), temp_node_property_names);
        !result) {
      return result.error();
    }

    if (auto result = katana::analytics::ConstructEdgeProperties<EdgeData>(
            pfg_next.get(), temp_edge_property_names);
        !result) {
      return result.error();
    }

    auto graph_result = Graph::Make(pfg_next.get());
    if (!graph_result) {
      return graph_result.error();
    }
    Graph graph_curr = graph_result.value();
    // TODO(amber): figure out a better way to add/update the edge property
    katana::do_all(
        katana::iterate(Edge{0}, num_edges_next),
        [&](Edge e) {
          graph_curr.template GetEdgeData<EdgeWeight<EdgeWeightType>>(e) =
              edge_data_next[e];
        },
        katana::no_stats());

    TimerGraphBuild.stop();
    return std::unique_ptr<katana::PropertyGraph>(std::move(pfg_next));
  }
};
}  // namespace katana::analytics
#endif  // CLUSTERING_H<|MERGE_RESOLUTION|>--- conflicted
+++ resolved
@@ -513,13 +513,9 @@
     const uint64_t num_nodes_next = num_unique_clusters;
 
     std::vector<std::vector<GNode>> cluster_bags(num_unique_clusters);
-<<<<<<< HEAD
-
-=======
     // TODO(amber): This loop can be parallelized when using a concurrent container
     // for cluster_bags, but something like katana::InsertBag exhausts the
     // per-thread-storage memory
->>>>>>> 8dbd6c57
     for (GNode n = 0; n < graph.num_nodes(); ++n) {
       auto n_data_curr_comm_id = graph.template GetData<CurrentCommunityId>(n);
       if (n_data_curr_comm_id != UNASSIGNED) {
