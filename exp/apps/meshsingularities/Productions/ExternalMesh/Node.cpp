#include "Node.hpp"
#include <set>
#include <algorithm>
#include "Analysis.hpp"

void Node::setLeft(Node *left)
{
    this->left = left;
}

void Node::setRight(Node *right)
{
    this->right = right;
}

void Node::setParent(Node *parent)
{
    this->parent = parent;
}

void Node::addElement(Element *e)
{
    this->mergedElements.push_back(e);
}

void Node::clearElements(){
    this->mergedElements.clear();
}

void Node::setProduction(std::string &prodname)
{
    this->production = prodname;
}

std::string &Node::getProduction()
{
    return this->production;
}

Node *Node::getLeft() const
{
    return this->left;
}

Node *Node::getRight() const
{
    return this->right;
}

Node *Node::getParent() const
{
    return this->parent;
}

std::vector<Element *> &Node::getElements()
{
    return this->mergedElements;
}

int Node::getId() const
{
    return this->node;
}

void Node::addDof(uint64_t dof)
{
    this->dofs.push_back(dof);
}

std::vector<uint64_t> &Node::getDofs()
{
    return this->dofs;
}

void Node::clearDofs(){
    this->dofs.clear();
}

void Node::setDofsToElim(uint64_t dofs)
{
    this->dofsToElim = dofs;
}

uint64_t Node::getDofsToElim() const
{
    return this->dofsToElim;
}

void Node::allocateSystem()
{
    this->system = new EquationSystem(this->getDofs().size());
    //printf("Size: %d x %d\n", system->n, system->n);
}

void Node::fillin() const
{
    int i;
    for (i=0; i<this->system->n; ++i) {
        for (int j=0; j<this->system->n; ++j) {
            this->system->matrix[i][j] = i == j ? 1.0 : 0.0;
        }
        this->system->rhs[i] = 1.0;
    }
}

void Node::merge() const
{
    for (int i=getLeft()->getDofsToElim(); i<getLeft()->getDofs().size(); ++i) {
        for (int j=getLeft()->getDofsToElim(); j<getLeft()->getDofs().size(); ++j) {
            //system->matrix[leftPlaces[i-getLeft()->getDofsToElim()]][leftPlaces[j-getLeft()->getDofsToElim()]] =
            //        left->system->matrix[i][j];
        }
        //system->rhs[leftPlaces[i-getLeft()->getDofsToElim()]] = left->system->rhs[i];
    }

    for (int i=getRight()->getDofsToElim(); i<getRight()->getDofs().size(); ++i) {
        for (int j=getRight()->getDofsToElim(); j<getRight()->getDofs().size(); ++j) {
            //system->matrix[rightPlaces[i-getRight()->getDofsToElim()]][rightPlaces[j-getRight()->getDofsToElim()]] =
                   // right->system->matrix[i][j];
        }
        //system->rhs[rightPlaces[i-getRight()->getDofsToElim()]] = right->system->rhs[i];
    }
/*
    for (int i=0; i<leftPlaces.size(); ++i) {
        for (int j=0; j<leftPlaces.size(); ++j) {
            system->matrix[leftMergePlaces[i]][leftMergePlaces[j]] = left->system->matrix[leftPlaces[i]][leftPlaces[j]];
        }
        system->rhs[leftMergePlaces[i]] = left->system->rhs[leftPlaces[i]];
    }

    for (int i=0; i<rightPlaces.size(); ++i) {
        for (int j=0; j<rightPlaces.size(); ++j) {
            system->matrix[rightMergePlaces[i]][rightMergePlaces[j]] += right->system->matrix[rightPlaces[i]][rightPlaces[j]];
        }
        system->rhs[rightMergePlaces[i]] += right->system->rhs[rightPlaces[i]];
    }
*/
}

void Node::eliminate() const
{
    if (left != NULL && right != NULL) {
        //this->mergeProduction(left->system->matrix, left->system->rhs,
        //                      right->system->matrix, right->system->rhs,
        //                      this->system->matrix, this->system->rhs);
        this->merge();
    } else {
        //this->preprocessProduction();
        this->fillin();
    }
    system->eliminate(getDofsToElim());
}

void Node::bs() const
{
<<<<<<< HEAD
    //system->backwardSubstitute(this->getDofsToElim());
    /*for (int i=0; i<system->n; ++i) {
        if (fabs(system->rhs[i]-1.0) > 1e-8) {
            printf("WRONG SOLUTION - [%lu] %d: %lf\n", this->getId(), i, system->rhs[i]);
        }
    }*/
=======
    this->system->backwardSubstitute(this->getDofsToElim());
}


bool Node::isNeighbour (Node *node, Node *parent)
{
    if (parent == NULL){
        return true;
    }
    std::set<uint64_t> nodeDofs(node->getDofs().cbegin(), node->getDofs().cend());
    std::set<uint64_t> parentDofs(parent->getDofs().cbegin(), parent->getDofs().cend());

    if (nodeDofs.empty() || parentDofs.empty()) {
        return false;
    }
    
    auto nodeIt = nodeDofs.begin();
    auto nodeItEnd = nodeDofs.end();

    auto parentIt = parentDofs.begin();
    auto parentItEnd = parentDofs.end();

    // sets are internally sorted, so if the beginning of the one is greater
    // than end of other - we can finish
    if ((*parentIt > *nodeDofs.rbegin()) || (*nodeIt > *parentDofs.rbegin())) {
        return false;
    }

    while (nodeIt != nodeItEnd && parentIt != parentItEnd) {
        if (*nodeIt == *parentIt) {
            return true; // common element? yes, we are neighbours!
        } else if (*nodeIt > *parentIt) {
            ++parentIt;
        } else {
            ++nodeIt;
        }
    }
    return false; // no common elements => no neighbourhood
};


bool Node::isNeighbour (Element *element1, Element *element2)
{
    std::set<uint64_t> element1Dofs(element1->dofs.cbegin(), element1->dofs.cend());
    std::set<uint64_t> element2Dofs(element2->dofs.cbegin(), element2->dofs.cend());

    if (element1Dofs.empty() || element2Dofs.empty()) {
        return false;
    }
    
    auto element1It = element1Dofs.begin();
    auto element1ItEnd = element1Dofs.end();

    auto element2It = element2Dofs.begin();
    auto element2ItEnd = element2Dofs.end();

    // sets are internally sorted, so if the beginning of the one is greater
    // than end of other - we can finish
    if ((*element2It > *element1Dofs.rbegin()) || (*element1It > *element2Dofs.rbegin())) {
        return false;
    }

    while (element1It != element1ItEnd && element2It != element2ItEnd) {
        if (*element1It == *element2It) {
            return true; // common element? yes, we are neighbours!
        } else if (*element1It > *element2It) {
            ++element2It;
        } else {
            ++element1It;
        }
    }
    return false; // no common elements => no neighbourhood
};


int Node::getNumberOfNeighbours(std::vector<Element *> * allElements){
    int common = 0;
    for (Element * e1 : (*allElements)) {
        for (Element * e2 : this->mergedElements) {
            if (Node::isNeighbour(e1, e2)){
                common++;
            }
        }
    }
    common -= this->mergedElements.size();
    return common;
}

void Node::rebuildElements(){
    this->clearDofs();
    this->clearElements();
    
    for (Element * e : this->getLeft()->getElements()){
        this->addElement(e);
    }
    for (Element * e : this->getRight()->getElements()){
        this->addElement(e);
    }
>>>>>>> c9bd26f4
}<|MERGE_RESOLUTION|>--- conflicted
+++ resolved
@@ -153,15 +153,12 @@
 
 void Node::bs() const
 {
-<<<<<<< HEAD
     //system->backwardSubstitute(this->getDofsToElim());
     /*for (int i=0; i<system->n; ++i) {
         if (fabs(system->rhs[i]-1.0) > 1e-8) {
             printf("WRONG SOLUTION - [%lu] %d: %lf\n", this->getId(), i, system->rhs[i]);
         }
     }*/
-=======
-    this->system->backwardSubstitute(this->getDofsToElim());
 }
 
 
@@ -259,5 +256,4 @@
     for (Element * e : this->getRight()->getElements()){
         this->addElement(e);
     }
->>>>>>> c9bd26f4
 }