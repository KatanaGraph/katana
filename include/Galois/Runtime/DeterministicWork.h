--- conflicted
+++ resolved
@@ -1576,14 +1576,10 @@
 
   OptionsTy options(f1, f2, comp);
   WorkTy W(options, loopname);
-<<<<<<< HEAD
   Range range(b,e);
   RunCommand init(std::bind(&WorkTy::template AddInitialWork<Range>, std::ref(W), std::ref(range)));
   //  Galois::Runtime::Initializer<Range, WorkTy> init(Range(b, e), W);
   for_each_det_impl(init, W);
-=======
-  for_each_det_impl(makeStandardRange(b,e), W);
->>>>>>> 30f61b28
 }
 
 
@@ -1613,14 +1609,10 @@
 
   OptionsTy options(prefix, fn);
   WorkTy W(options, loopname);
-<<<<<<< HEAD
   //Galois::Runtime::Initializer<Range, WorkTy> init(Range(b, e), W);
   Range range(b,e);
   Runtime::RunCommand init(std::bind(&WorkTy::template AddInitialWork<Range>, std::ref(W), std::ref(range)));
   Galois::Runtime::for_each_det_impl(init, W);
-=======
-  Runtime::for_each_det_impl(Runtime::makeStandardRange(b, e), W);
->>>>>>> 30f61b28
 }
 
 /**
