/*
 * This file belongs to the Galois project, a C++ library for exploiting parallelism.
 * The code is being released under the terms of the 3-Clause BSD License (a
 * copy is located in LICENSE.txt at the top-level directory).
 *
 * Copyright (C) 2018, The University of Texas at Austin. All rights reserved.
 * UNIVERSITY EXPRESSLY DISCLAIMS ANY AND ALL WARRANTIES CONCERNING THIS
 * SOFTWARE AND DOCUMENTATION, INCLUDING ANY WARRANTIES OF MERCHANTABILITY,
 * FITNESS FOR ANY PARTICULAR PURPOSE, NON-INFRINGEMENT AND WARRANTIES OF
 * PERFORMANCE, AND ANY WARRANTY THAT MIGHT OTHERWISE ARISE FROM COURSE OF
 * DEALING OR USAGE OF TRADE.  NO WARRANTY IS EITHER EXPRESS OR IMPLIED WITH
 * RESPECT TO THE USE OF THE SOFTWARE OR DOCUMENTATION. Under no circumstances
 * shall University be liable for incidental, special, indirect, direct or
 * consequential damages or loss of profits, interruption of business, or
 * related expenses which may arise from use of Software or Documentation,
 * including but not limited to those resulting from defects in Software and/or
 * Documentation, or loss or inaccuracy of data of any kind.
 */

/**
 * @file TBD
 *
 * Generic, new
 */

#ifndef _GALOIS_DIST_NEWGENERIC_H
#define _GALOIS_DIST_NEWGENERIC_H

#include "galois/OutIndexView.h"
#include "galois/PartialGraphView.h"
#include "galois/graphs/DistributedGraph.h"
#include "galois/DReducible.h"
#include <sstream>

#define CUSP_PT_TIMER 0

namespace galois {
namespace graphs {
/**
 * @tparam NodeTy type of node data for the graph
 * @tparam EdgeTy type of edge data for the graph
 *
 * @todo fully document and clean up code
 * @warning not meant for public use + not fully documented yet
 */
template <typename NodeTy, typename EdgeDataTy, typename Partitioner>
class NewDistGraphGeneric : public DistGraph<NodeTy, EdgeDataTy> {
  //! size used to buffer edge sends during partitioning
  constexpr static unsigned edgePartitionSendBufSize = 8388608;
  constexpr static const char* const GRNAME = "dGraph_Generic";
  Partitioner* graphPartitioner;

  //! How many rounds to sync state during edge assignment phase
  uint32_t _edgeStateRounds;
  std::vector<galois::DGAccumulator<uint64_t>> hostLoads;
  std::vector<uint64_t> old_hostLoads;

  uint32_t G2LEdgeCut(uint64_t gid, uint32_t globalOffset) const {
    assert(isLocal(gid));
    // optimized for edge cuts
    if (gid >= globalOffset && gid < globalOffset + base_DistGraph::numOwned)
      return gid - globalOffset;

    return base_DistGraph::globalToLocalMap.at(gid);
  }

  /**
   * Free memory of a vector by swapping an empty vector with it
   */
  template<typename V>
  void freeVector(V& vectorToKill) {
    V dummyVector;
    vectorToKill.swap(dummyVector);
  }

  uint32_t nodesToReceive;

 public:
  //! typedef for base DistGraph class
  using base_DistGraph = DistGraph<NodeTy, EdgeDataTy>;

  virtual unsigned getHostID(uint64_t gid) const {
    assert(gid < base_DistGraph::numGlobalNodes);
    return graphPartitioner->retrieveMaster(gid);
  }

  virtual bool isOwned(uint64_t gid) const {
    assert(gid < base_DistGraph::numGlobalNodes);
    return (graphPartitioner->retrieveMaster(gid) == base_DistGraph::id);
  }

  virtual bool isLocal(uint64_t gid) const {
    assert(gid < base_DistGraph::numGlobalNodes);
    return (base_DistGraph::globalToLocalMap.find(gid) !=
            base_DistGraph::globalToLocalMap.end());
  }

  // TODO current uses graph partitioner
  // TODO make it so user doens't have to specify; can be done by tracking
  // if an outgoing mirror is marked as having an incoming edge on any
  // host
  virtual bool is_vertex_cut() const {
    return graphPartitioner->isVertexCut();
  }
  virtual std::pair<unsigned, unsigned> cartesianGrid() const {
    return graphPartitioner->cartesianGrid();
  }

  /**
   * Reset load balance on host reducibles.
   */
  void resetEdgeLoad() {
    if (_edgeStateRounds > 1) {
      if (!graphPartitioner->noCommunication()) {
        for (unsigned i = 0; i < base_DistGraph::numHosts; i++) {
          hostLoads[i].reset();
          old_hostLoads[i] = 0;
        }
      }
    }
  }

  /**
   * Sync load balance on hosts using reducibles.
   */
  void syncEdgeLoad() {
    if (_edgeStateRounds > 1) {
      if (!graphPartitioner->noCommunication()) {
        for (unsigned i = 0; i < base_DistGraph::numHosts; i++) {
          old_hostLoads[i] += hostLoads[i].reduce();
          hostLoads[i].reset();
        }
      }
    }
  }

  /**
   * Debug function: prints host loads.
   */
  void printEdgeLoad() {
    if (_edgeStateRounds > 1) {
      if (!graphPartitioner->noCommunication()) {
        if (base_DistGraph::id == 0) {
          for (unsigned i = 0; i < base_DistGraph::numHosts; i++) {
            galois::gDebug("[", base_DistGraph::id, "] ", i, " ",
                           old_hostLoads[i], "\n");
          }
        }
      }
    }
  }

  /**
   * Constructor
   */
  NewDistGraphGeneric(const std::string& filename, unsigned host,
             unsigned _numHosts, bool cuspAsync=true,
             uint32_t stateRounds=100, bool transpose=false,
             galois::graphs::MASTERS_DISTRIBUTION md=BALANCED_EDGES_OF_MASTERS,
             uint32_t nodeWeight=0, uint32_t edgeWeight=0,
             std::string masterBlockFile="", bool readFromFile=false,
             std::string localGraphFileName="local_graph",
             uint32_t edgeStateRounds=1)
      : base_DistGraph(host, _numHosts), _edgeStateRounds(edgeStateRounds) {
    galois::runtime::reportParam("dGraph", "GenericPartitioner", "0");
    galois::StatTimer Tgraph_construct("GraphPartitioningTime", GRNAME);
    Tgraph_construct.start();

    if (readFromFile) {
      galois::gPrint("[", base_DistGraph::id,
                     "] Reading local graph from file ",
                     localGraphFileName, "\n");
      base_DistGraph::read_local_graph_from_file(localGraphFileName);
      Tgraph_construct.stop();
      return;
    }

    galois::Timer node_dist_timer;
    node_dist_timer.start();
    OutIndexView g(filename);
    if (g.Bind())
      GALOIS_SYS_DIE("[", base_DistGraph::id, "] bind failed!\n");
    if (g.gr_view()->header_.version_ != 1)
      GALOIS_SYS_DIE("[", base_DistGraph::id, "] CUSP only supports version 1!\n");
    base_DistGraph::numGlobalNodes = g.num_nodes();
    base_DistGraph::numGlobalEdges = g.num_edges();
    std::vector<unsigned> dummy;
    // not actually getting masters, but getting assigned readers for nodes
<<<<<<< HEAD
    base_DistGraph::computeMasters(md, g, dummy, nodeWeight, edgeWeight);
    node_dist_timer.stop();
    galois::gPrint("[", base_DistGraph::id, "] Master distribution time : ",
                   node_dist_timer.get_usec() / 1000000.0f, " seconds\n");
=======
    if (masterBlockFile == "") {
      base_DistGraph::computeMasters(md, g, dummy, nodeWeight, edgeWeight);
    } else {
      galois::gInfo("Getting reader assignment from file");
      base_DistGraph::readersFromFile(g, masterBlockFile);
    }
>>>>>>> 543e8b8a

    graphPartitioner = new Partitioner(host, _numHosts,
                                       base_DistGraph::numGlobalNodes,
                                       base_DistGraph::numGlobalEdges);
    // TODO abstract this away somehow
    graphPartitioner->saveGIDToHost(base_DistGraph::gid2host);

    uint64_t nodeBegin = base_DistGraph::gid2host[base_DistGraph::id].first;
    uint64_t nodeEnd = base_DistGraph::gid2host[base_DistGraph::id].second;

    // signifies how many outgoing edges a particular host should expect from
    // this host
    std::vector<std::vector<uint64_t>> numOutgoingEdges;
    // signifies if a host should create a node because it has an incoming edge
    std::vector<galois::DynamicBitSet> hasIncomingEdge;

    // only need to use for things that need communication
    if (!graphPartitioner->noCommunication()) {
      if (_edgeStateRounds > 1) {
        hostLoads.resize(base_DistGraph::numHosts);
        old_hostLoads.resize(base_DistGraph::numHosts);
        resetEdgeLoad();
      }
      numOutgoingEdges.resize(base_DistGraph::numHosts);
      hasIncomingEdge.resize(base_DistGraph::numHosts);
    }

    // phase 0

    galois::gPrint("[", base_DistGraph::id, "] Starting graph reading.\n");
    galois::graphs::BufferedGraph<EdgeDataTy> bufGraph;
    bufGraph.resetReadCounters();
    galois::StatTimer graphReadTimer("GraphReading", GRNAME);
    graphReadTimer.start();
    galois::PartialGraphView<EdgeDataTy, edge_v1_t> pview(std::move(g));
    /* bind reads and loads the required edge slice */
    pview.Bind(nodeBegin, nodeEnd);
    bufGraph.loadPartialGraph(pview);
    graphReadTimer.stop();
    galois::gPrint("[", base_DistGraph::id, "] Reading graph complete, time: ",
                   graphReadTimer.get_usec() / 1000000.0f, " seconds\n");

    if (graphPartitioner->masterAssignPhase()) {
      // loop over all nodes, determine where neighbors are, assign masters
      galois::StatTimer phase0Timer("Phase0", GRNAME);
      galois::gPrint("[", base_DistGraph::id, "] Starting master assignment.\n");
      phase0Timer.start();
      phase0(bufGraph, cuspAsync, stateRounds);
      phase0Timer.stop();
      galois::gPrint("[", base_DistGraph::id, "] Master assignment complete.\n");
    }

    galois::StatTimer inspectionTimer("EdgeInspection", GRNAME);
    inspectionTimer.start();
    bufGraph.resetReadCounters();
    galois::gstl::Vector<uint64_t> prefixSumOfEdges;

    // assign edges to other nodes
    if (!graphPartitioner->noCommunication()) {
      edgeInspection(bufGraph, numOutgoingEdges, hasIncomingEdge,
                     inspectionTimer);
      galois::DynamicBitSet& finalIncoming = hasIncomingEdge[base_DistGraph::id];

      galois::StatTimer mapTimer("NodeMapping", GRNAME);
      mapTimer.start();
      nodeMapping(numOutgoingEdges, finalIncoming, prefixSumOfEdges);
      mapTimer.stop();

      finalIncoming.resize(0);
    } else {
      base_DistGraph::numOwned = nodeEnd - nodeBegin;
      uint64_t edgeOffset = *bufGraph.edgeBegin(nodeBegin);
      // edge prefix sum, no comm required
      edgeCutInspection(bufGraph, inspectionTimer, edgeOffset,
                        prefixSumOfEdges);
    }
    // inspection timer is stopped in edgeInspection function

    // flip partitioners that have a master assignment phase to stage 2
    // (meaning all nodes and masters that will be on this host are present in
    // the partitioner's metadata)
    if (graphPartitioner->masterAssignPhase()) {
      graphPartitioner->enterStage2();
    }

    // get memory back from inspection metadata
    numOutgoingEdges.clear();
    hasIncomingEdge.clear();
    // doubly make sure the data is cleared
    freeVector(numOutgoingEdges); // should no longer use this variable
    freeVector(hasIncomingEdge); // should no longer use this variable

    // Graph construction related calls

    base_DistGraph::beginMaster = 0;
    // Allocate and construct the graph
    base_DistGraph::graph.allocateFrom(base_DistGraph::numNodes, base_DistGraph::numEdges);
    base_DistGraph::graph.constructNodes();

    // edge end fixing
    auto& base_graph = base_DistGraph::graph;
    galois::do_all(
      galois::iterate((uint32_t)0, base_DistGraph::numNodes),
      [&](uint64_t n) { base_graph.fixEndEdge(n, prefixSumOfEdges[n]); },
#if MORE_DIST_STATS
      galois::loopname("FixEndEdgeLoop"),
#endif
      galois::no_stats()
    );
    // get memory from prefix sum back
    prefixSumOfEdges.clear();
    freeVector(prefixSumOfEdges); // should no longer use this variable
    galois::CondStatTimer<MORE_DIST_STATS> TfillMirrors("FillMirrors", GRNAME);

    TfillMirrors.start();
    fillMirrors();
    TfillMirrors.stop();

    base_DistGraph::printStatistics();

    if (_edgeStateRounds > 1) {
      // reset edge load since we need exact same answers again
      resetEdgeLoad();
    }

    // Edge loading
    if (!graphPartitioner->noCommunication()) {
      loadEdges(base_DistGraph::graph, bufGraph);
    } else {
      // Edge cut construction
      edgeCutLoad(base_DistGraph::graph, bufGraph);
      bufGraph.resetAndFree();
    }

    // Finalization

    // TODO this is a hack; fix it somehow
    // if vertex cut but not a cart cut is the condition
    if (graphPartitioner->isVertexCut() &&
        graphPartitioner->cartesianGrid().first == 0) {
      base_DistGraph::numNodesWithEdges = base_DistGraph::numNodes;
    }

    if (transpose) {
      base_DistGraph::transposed = true;
      base_DistGraph::numNodesWithEdges = base_DistGraph::numNodes;
      if (base_DistGraph::numNodes > 0) {
        // consider all nodes to have outgoing edges (TODO better way to do this?)
        // for now it's fine I guess
        base_DistGraph::graph.transpose(GRNAME);
      }
    }

    galois::CondStatTimer<MORE_DIST_STATS> Tthread_ranges("ThreadRangesTime",
                                                          GRNAME);

    Tthread_ranges.start();
    base_DistGraph::determineThreadRanges();
    Tthread_ranges.stop();

    base_DistGraph::determineThreadRangesMaster();
    base_DistGraph::determineThreadRangesWithEdges();
    base_DistGraph::initializeSpecificRanges();

    Tgraph_construct.stop();
    galois::gPrint("[", base_DistGraph::id, "] Graph construction time : ",
                   Tgraph_construct.get_usec() / 1000000.0f, " seconds\n");

    // report state rounds
    if (base_DistGraph::id == 0) {
      galois::runtime::reportStat_Single(GRNAME, "CuSPStateRounds",
                                         (uint32_t)stateRounds);
    }
  }

  /**
   * Free the graph partitioner
   */
  ~NewDistGraphGeneric() {
    delete graphPartitioner;
  }

 private:
  galois::runtime::SpecificRange<boost::counting_iterator<size_t>>
  getSpecificThreadRange(galois::graphs::BufferedGraph<EdgeDataTy>& bufGraph,
                         std::vector<uint32_t>& assignedThreadRanges,
                         uint64_t startNode, uint64_t endNode) {
    galois::StatTimer threadRangeTime("Phase0ThreadRangeTime");
    threadRangeTime.start();
    uint64_t numLocalNodes = endNode - startNode;
    galois::PODResizeableArray<uint64_t> edgePrefixSum;
    edgePrefixSum.resize(numLocalNodes);

    // get thread ranges with a prefix sum
    galois::do_all(
      galois::iterate(startNode, endNode),
      [&] (unsigned n) {
        uint64_t offset = n - startNode;
        edgePrefixSum[offset] = bufGraph.edgeEnd(n) - bufGraph.edgeBegin(n);
      },
      galois::no_stats()
    );

    for (unsigned i = 1; i < numLocalNodes; i++) {
      edgePrefixSum[i] += edgePrefixSum[i - 1];
    }

    assignedThreadRanges = galois::graphs::determineUnitRangesFromPrefixSum(
        galois::runtime::activeThreads, edgePrefixSum
    );

    for (unsigned i = 0; i < galois::runtime::activeThreads + 1; i++) {
      assignedThreadRanges[i] += startNode;
    }

    //galois::gPrint("[", base_DistGraph::id, "] num local is ", numLocalNodes, "\n");
    //for (uint32_t i : assignedThreadRanges) {
    //  galois::gPrint("[", base_DistGraph::id, "]", i , "\n");
    //}

    auto toReturn = galois::runtime::makeSpecificRange(
      boost::counting_iterator<size_t>(startNode),
      boost::counting_iterator<size_t>(startNode + numLocalNodes),
      assignedThreadRanges.data()
    );

    threadRangeTime.stop();
    return toReturn;
  }

  /**
   * For each other host, determine which nodes that this host needs to get
   * info from
   *
   * @param bufGraph Buffered graph used to loop over edges
   * @param ghosts bitset; at end
   * of execution, marked bits signify neighbors on this host that that other
   * host has read (and therefore must sync with me)
   */
  // steps 1 and 2 of neighbor location setup: memory allocation, bitset setting
  void phase0BitsetSetup(
    galois::graphs::BufferedGraph<EdgeDataTy>& bufGraph,
    galois::DynamicBitSet& ghosts
  ) {
    galois::StatTimer bitsetSetupTimer("Phase0BitsetSetup", GRNAME);
    bitsetSetupTimer.start();

    ghosts.resize(bufGraph.size());
    ghosts.reset();

    std::vector<uint32_t> rangeVector;
    auto start = base_DistGraph::gid2host[base_DistGraph::id].first;
    auto end = base_DistGraph::gid2host[base_DistGraph::id].second;

    galois::runtime::SpecificRange<boost::counting_iterator<size_t>> work =
      getSpecificThreadRange(bufGraph,
                             rangeVector,
                             start,
                             end);

    //galois::on_each([&] (unsigned i, unsigned j) {
    //  galois::gPrint("[", base_DistGraph::id, " ", i, "] local range ", *work.local_begin(), " ",
    //  *work.local_end(), "\n");
    //});
    //galois::PerThreadTimer<CUSP_PT_TIMER> ptt(
    //  GRNAME, "Phase0DetNeighLocation_" + std::string(base_DistGraph::id)
    //);

    // Step 2: loop over all local nodes, determine neighbor locations
    galois::do_all(
      galois::iterate(work),
      //galois::iterate(base_DistGraph::gid2host[base_DistGraph::id].first,
      //                base_DistGraph::gid2host[base_DistGraph::id].second),
      [&] (unsigned n) {
        //ptt.start();
        //galois::gPrint("[", base_DistGraph::id, " ",
        //galois::substrate::getThreadPool().getTID(), "] ", n, "\n");
        auto ii = bufGraph.edgeBegin(n);
        auto ee = bufGraph.edgeEnd(n);
        for (; ii < ee; ++ii) {
          uint32_t dst = bufGraph.edgeDestination(*ii);
          if ((dst < start) || (dst >= end)) { // not owned by this host
            // set on bitset
            ghosts.set(dst);
          }
        }
        //ptt.stop();
      },
      galois::loopname("Phase0BitsetSetup_DetermineNeighborLocations"),
      galois::steal(),
      galois::no_stats()
    );

    bitsetSetupTimer.stop();
  }

  // sets up the gid to lid mapping for phase 0
  /**
   * Set up the GID to LID mapping for phase 0: In the mapping vector,
   * read nodes occupy the first chunk, and nodes read by other hosts follow.
   *
   * @param ghosts
   * @param gid2offsets mapping vector: element at an offset corresponds to a
   * particular GID (and its master)
   * @param syncNodes one vector of nodes for each host: at the end of
   * execution, will contain mirrors on this host whose master is on that host
   * @returns Number of set bits
   */
  uint64_t phase0MapSetup(
    galois::DynamicBitSet& ghosts,
    std::unordered_map<uint64_t, uint32_t>& gid2offsets,
    galois::gstl::Vector<galois::gstl::Vector<uint32_t>>& syncNodes
  ) {
    galois::StatTimer mapSetupTimer("Phase0MapSetup", GRNAME);
    mapSetupTimer.start();

    uint32_t numLocal = base_DistGraph::gid2host[base_DistGraph::id].second -
                        base_DistGraph::gid2host[base_DistGraph::id].first;
    uint32_t lid = numLocal;


    uint64_t numToReserve = ghosts.count();
    gid2offsets.reserve(numToReserve);

    // TODO: parallelize using prefix sum?
    for (unsigned h = 0; h < base_DistGraph::numHosts; ++h) {
      if (h == base_DistGraph::id) continue;
      auto start = base_DistGraph::gid2host[h].first;
      auto end = base_DistGraph::gid2host[h].second;
      for (uint64_t gid = start; gid < end; ++gid) {
        if (ghosts.test(gid)) {
          gid2offsets[gid] = lid;
          syncNodes[h].push_back(gid - start);
          lid++;
        }
      }
      galois::gDebug("[", base_DistGraph::id, " -> ", h, "] bitset size ", (end - start)/64, " vs. vector size ", syncNodes[h].size()/2);
    }
    lid -= numLocal;

    assert(lid == numToReserve);
    galois::gDebug("[", base_DistGraph::id, "] total bitset size ", (ghosts.size() - numLocal)/64, " vs. total vector size ", numToReserve/2);

    ghosts.resize(0); // TODO: should not be used after this - refactor to make this clean

    mapSetupTimer.stop();

    return lid;
  }

  // steps 4 and 5 of neighbor location setup
  /**
   * Let other hosts know which nodes they need to send to me by giving them
   * the bitset marked with nodes I am interested in on the other host.
   *
   * @param syncNodes one vector of nodes for each host: at the begin of
   * execution, will contain mirrors on this host whose master is on that host;
   * at the end of execution, will contain masters on this host whose mirror
   * is on that host
   */
  void phase0SendRecv(
    galois::gstl::Vector<galois::gstl::Vector<uint32_t>>& syncNodes
  ) {
    auto& net = galois::runtime::getSystemNetworkInterface();
    galois::StatTimer p0BitsetCommTimer("Phase0SendRecvBitsets", GRNAME);
    p0BitsetCommTimer.start();
    uint64_t bytesSent = 0;

    // Step 4: send bitset to other hosts
    for (unsigned h = 0; h < base_DistGraph::numHosts; h++) {
      galois::runtime::SendBuffer bitsetBuffer;

      if (h != base_DistGraph::id) {
        galois::runtime::gSerialize(bitsetBuffer, syncNodes[h]);
        bytesSent += bitsetBuffer.size();
        net.sendTagged(h, galois::runtime::evilPhase, bitsetBuffer);
      }
    }

    // Step 5: recv bitset to other hosts; this indicates which local nodes each
    // other host needs to be informed of updates of
    for (unsigned h = 0; h < net.Num - 1; h++) {
      decltype(net.recieveTagged(galois::runtime::evilPhase, nullptr)) p;
      do {
        p = net.recieveTagged(galois::runtime::evilPhase, nullptr);
      } while (!p);
      uint32_t sendingHost = p->first;
      // deserialize into neighbor bitsets
      galois::runtime::gDeserialize(p->second, syncNodes[sendingHost]);

      //for (uint32_t i : ghosts[sendingHost].getOffsets()) {
      //  galois::gDebug("[", base_DistGraph::id, "] ", i, " is set");
      //}
    }

    p0BitsetCommTimer.stop();

    galois::runtime::reportStat_Tsum(
      GRNAME, std::string("Phase0SendRecvBitsetsBytesSent"), bytesSent
    );

    // comm phase complete
    base_DistGraph::increment_evilPhase();
  }

  /**
   * Given a set of loads in a vector and the accumulation to those loads,
   * synchronize them across hosts and do the accumulation into the vector
   * of loads.
   *
   * @param loads Vector of loads to accumulate to
   * @param accums Vector of accuulations to loads that occured since last
   * sync
   */
  void syncLoad(std::vector<uint64_t>& loads,
                std::vector<galois::CopyableAtomic<uint64_t>>& accums) {
    assert(loads.size() == accums.size());
    // use DG accumulator to force barrier on all hosts to sync this data
    galois::DGAccumulator<uint64_t> syncer;
    // sync accum for each host one by one
    for (unsigned i = 0; i < loads.size(); i++) {
      syncer.reset();
      syncer += (accums[i].load());
      accums[i].store(0);
      uint64_t accumulation = syncer.reduce();
      loads[i] += accumulation;
    }
  }

  /**
   * Given a copyable atomic vector, get data from it, save to a PODResizeableArray,
   * and reset value in the atomic array.
   *
   * @param atomic Atomic vector to extract and reset
   * @param nonAtomic PODarray to extract data into
   */
  template <typename VType>
  void extractAtomicToPODArray(
   std::vector<galois::CopyableAtomic<VType>>& atomic,
   galois::PODResizeableArray<VType>& nonAtomic
  ) {
    nonAtomic.resize(atomic.size());

    galois::do_all(
      galois::iterate((size_t)0, atomic.size()),
      [&] (size_t i) {
        nonAtomic[i] = atomic[i].load();
        atomic[i].store(0);
      },
      galois::no_stats()
    );
  }

  /**
   * Send newly accumulated node and edge loads to all other hosts and reset
   * the accumulated values. No DG accmulator used.
   *
   * @param nodeAccum new node accumulation for each host in system
   * @param edgeAccum new edge accumulation for each host in system
   */
  void asyncSendLoad(galois::PODResizeableArray<uint64_t>& nodeAccum,
                     galois::PODResizeableArray<uint64_t>& edgeAccum) {
    auto& net = galois::runtime::getSystemNetworkInterface();

    unsigned bytesSent = 0;
    galois::StatTimer sendTimer("Phase0AsyncSendLoadTime", GRNAME);

    sendTimer.start();
    for (unsigned h = 0; h < base_DistGraph::numHosts; h++) {
      if (h != base_DistGraph::id) {
        // serialize node and edge accumulations with tag 4 (to avoid
        // conflict with other tags being used) and send
        galois::runtime::SendBuffer b;

        galois::runtime::gSerialize(b, 4);
        galois::runtime::gSerialize(b, nodeAccum);
        galois::runtime::gSerialize(b, edgeAccum);
        bytesSent += b.size();

        // note the +1 on evil phase; load messages send using a different
        // phase to avoid conflicts
        net.sendTagged(h, base_DistGraph::evilPhasePlus1(), b);
      }
    }
    sendTimer.stop();

    galois::runtime::reportStat_Tsum(GRNAME, "Phase0AsyncSendLoadBytesSent",
                                     bytesSent);
  }

  /**
   * Receive (if it exists) new node/edge loads from other hosts and add it to
   * our own loads.
   *
   * @param nodeLoads current node load information for each host in system
   * @param edgeLoads current edge load information for each host in system
   */
  void asyncRecvLoad(std::vector<uint64_t>& nodeLoads,
                     std::vector<uint64_t>& edgeLoads,
                     galois::DynamicBitSet& loadsClear) {
    auto& net = galois::runtime::getSystemNetworkInterface();
    decltype(net.recieveTagged(base_DistGraph::evilPhasePlus1(), nullptr)) p;

    galois::StatTimer recvTimer("Phase0AsyncRecvLoadTime", GRNAME);
    recvTimer.start();
    do {
      // note the +1
      p = net.recieveTagged(base_DistGraph::evilPhasePlus1(), nullptr);

      if (p) {
        unsigned messageType = (unsigned)-1;
        // deserialize message type
        galois::runtime::gDeserialize(p->second, messageType);

        if (messageType == 4) {
          galois::PODResizeableArray<uint64_t> recvNodeAccum;
          galois::PODResizeableArray<uint64_t> recvEdgeAccum;
          // loads to add
          galois::runtime::gDeserialize(p->second, recvNodeAccum);
          galois::runtime::gDeserialize(p->second, recvEdgeAccum);

          assert(recvNodeAccum.size() == recvEdgeAccum.size());
          assert(recvNodeAccum.size() == nodeLoads.size());
          assert(recvEdgeAccum.size() == edgeLoads.size());

          galois::do_all(
            galois::iterate((size_t)0, recvNodeAccum.size()),
            [&] (size_t i) {
              nodeLoads[i] += recvNodeAccum[i];
              edgeLoads[i] += recvEdgeAccum[i];
            },
            galois::no_stats()
          );
        } else if (messageType == 3) {
          // all clear message from host
          uint32_t sendingHost = p->first;
          assert(!loadsClear.test(sendingHost));
          loadsClear.set(sendingHost);
        } else {
          GALOIS_DIE("Invalid message type for async load synchronization");
        }
      }
    } while (p);

    recvTimer.stop();
  }

  /**
   * Send out accumulated loads from a round of node assignments to all other
   * hosts and also receive loads from other hosts if they exist
   * (non-blocking).
   *
   * @param nodeLoads current known node loads on this host
   * @param nodeAccum newly accumulated node loads from a prior round of node
   * assignments
   * @param edgeLoads current known edge loads on this host
   * @param edgeAccum newly accumulated edge loads from a prior round of node
   * assignments
   * @param loadsClear Bitset tracking if we have received all loads from
   * a particular host
   */
  void asyncSyncLoad(std::vector<uint64_t>& nodeLoads,
                     std::vector<galois::CopyableAtomic<uint64_t>>& nodeAccum,
                     std::vector<uint64_t>& edgeLoads,
                     std::vector<galois::CopyableAtomic<uint64_t>>& edgeAccum,
                     galois::DynamicBitSet& loadsClear) {
    assert(nodeLoads.size() == base_DistGraph::numHosts);
    assert(nodeAccum.size() == base_DistGraph::numHosts);
    assert(edgeLoads.size() == base_DistGraph::numHosts);
    assert(edgeAccum.size() == base_DistGraph::numHosts);

    galois::StatTimer syncTimer("Phase0AsyncSyncLoadTime", GRNAME);
    syncTimer.start();

    // extract out data to send
    galois::PODResizeableArray<uint64_t> nonAtomicNodeAccum;
    galois::PODResizeableArray<uint64_t> nonAtomicEdgeAccum;
    extractAtomicToPODArray(nodeAccum, nonAtomicNodeAccum);
    extractAtomicToPODArray(edgeAccum, nonAtomicEdgeAccum);

    assert(nonAtomicNodeAccum.size() == base_DistGraph::numHosts);
    assert(nonAtomicEdgeAccum.size() == base_DistGraph::numHosts);

    // apply loads to self
    galois::do_all(
      galois::iterate((uint32_t)0, base_DistGraph::numHosts),
      [&] (size_t i) {
        nodeLoads[i] += nonAtomicNodeAccum[i];
        edgeLoads[i] += nonAtomicEdgeAccum[i];
      },
      galois::no_stats()
    );

    #ifndef NDEBUG
    for (unsigned i = 0; i < nodeAccum.size(); i++) {
      assert(nodeAccum[i].load() == 0);
      assert(edgeAccum[i].load() == 0);
    }
    #endif

    // send both nodes and edges accumulation at once
    asyncSendLoad(nonAtomicNodeAccum, nonAtomicEdgeAccum);
    asyncRecvLoad(nodeLoads, edgeLoads, loadsClear);

    syncTimer.stop();
  }

  /**
   * Debug function: simply prints loads and accumulations
   *
   * @param loads Vector of loads to accumulate to
   * @param accums Vector of accuulations to loads that occured since last
   * sync
   */
  void printLoad(std::vector<uint64_t>& loads,
                 std::vector<galois::CopyableAtomic<uint64_t>>& accums) {
    assert(loads.size() == accums.size());
    for (unsigned i = 0; i < loads.size(); i++) {
      galois::gDebug("[", base_DistGraph::id, "] ", i, " total ", loads[i],
                     " accum ", accums[i].load());
    }
  }

  /**
   * Given a vector of data and a bitset specifying which elements in the data
   * vector need to be extracted, extract the appropriate elements into
   * a vector.
   *
   * @param offsets Bitset specifying which elements in the data vector need
   * to be extracted.
   * @param dataVector Data vector to extract data from according to the bitset
   * @return Vector of extracted elements
   */
  template <typename T>
  std::vector<T> getDataFromOffsets(std::vector<uint32_t>& offsetVector,
                                    const std::vector<T>& dataVector) {
    std::vector<T> toReturn;
    toReturn.resize(offsetVector.size());

    galois::do_all(
      galois::iterate((size_t)0, offsetVector.size()),
      [&] (unsigned i) {
        toReturn[i] = dataVector[offsetVector[i]];
      },
      galois::no_stats()
    );

    return toReturn;
  }


  /**
   * Given a host, a bitset that marks offsets, and a vector,
   * send the data located at the offsets from the vector to the
   * specified host. If bitset is unmarked, send a no-op.
   *
   * @param targetHost Host to send data to
   * @param toSync Bitset that specifies which offsets in the data vector
   * to send
   * @param dataVector Data to be sent to the target host
   */
  void sendOffsets(unsigned targetHost, galois::DynamicBitSet& toSync,
                   std::vector<uint32_t>& dataVector,
                   std::string timerName = std::string()) {
    auto& net = galois::runtime::getSystemNetworkInterface();
    std::string statString = std::string("Phase0SendOffsets_") + timerName;
    uint64_t bytesSent = 0;

    galois::StatTimer sendOffsetsTimer(statString.c_str(), GRNAME);

    sendOffsetsTimer.start();

    // this means there are updates to send
    if (toSync.count()) {
      std::vector<uint32_t> offsetVector = toSync.getOffsets();
      // get masters to send into a vector
      std::vector<uint32_t> mastersToSend = getDataFromOffsets(offsetVector,
                                                               dataVector);

      //for (unsigned i : mastersToSend) {
      //  galois::gDebug("[", base_DistGraph::id, "] gid ",
      //                 i + base_DistGraph::gid2host[net.ID].first,
      //                 " master send ", i);
      //}
      // assert it's a positive number
      assert(mastersToSend.size());

      size_t num_selected = toSync.count();
      size_t num_total = toSync.size();
      // figure out how to send (most efficient method; either bitset
      // and data or offsets + data)
      size_t bitset_alloc_size =
          ((num_total + 63) / 64) * sizeof(uint64_t) + (2 * sizeof(size_t));
      size_t bitsetDataSize = (num_selected * sizeof(uint32_t)) +
                              bitset_alloc_size + sizeof(num_selected);
      size_t offsetsDataSize = (num_selected * sizeof(uint32_t)) +
                               (num_selected * sizeof(unsigned int)) +
                               sizeof(uint32_t) + sizeof(num_selected);

      galois::runtime::SendBuffer b;
      // tag with send method and do send
      if (bitsetDataSize < offsetsDataSize) {
        // send bitset, tag 1
        galois::runtime::gSerialize(b, 1u);
        galois::runtime::gSerialize(b, toSync);
        galois::runtime::gSerialize(b, mastersToSend);
      } else {
        // send offsets, tag 2
        galois::runtime::gSerialize(b, 2u);
        galois::runtime::gSerialize(b, offsetVector);
        galois::runtime::gSerialize(b, mastersToSend);
      }
      bytesSent += b.size();
      net.sendTagged(targetHost, galois::runtime::evilPhase, b);
    } else {
      // send empty no-op message, tag 0
      galois::runtime::SendBuffer b;
      galois::runtime::gSerialize(b, 0u);
      bytesSent += b.size();
      net.sendTagged(targetHost, galois::runtime::evilPhase, b);
    }
    sendOffsetsTimer.stop();

    galois::runtime::reportStat_Tsum(GRNAME, statString + "BytesSent",
                                     bytesSent);
  }

  /**
   * Send new master assignment updates to other hosts based on syncNodes
   * for each host prepared in advance.
   *
   * @param begin to end: which nodes on this host have been updated
   * @param numLocalNodes: number of owned nodes
   * @param localNodeToMaster Vector map: an offset corresponds to a particular
   * GID; indicates masters of GIDs
   * @param syncNodes one vector of nodes for each host: contains mirrors on
   * this host whose master is on that host
   */
  void syncAssignmentSends(uint32_t begin, uint32_t end, uint32_t numLocalNodes,
               std::vector<uint32_t>& localNodeToMaster,
               galois::gstl::Vector<galois::gstl::Vector<uint32_t>>& syncNodes) {
    galois::StatTimer p0assignSendTime("Phase0AssignmentSendTime", GRNAME);
    p0assignSendTime.start();

    galois::DynamicBitSet toSync;
    toSync.resize(numLocalNodes);

    // send loop
    for (unsigned h = 0; h < base_DistGraph::numHosts; h++) {
      if (h != base_DistGraph::id) {
        toSync.reset();
        // send if in [start,end) and present in syncNodes[h]
        galois::do_all(galois::iterate(syncNodes[h]),
                      [&](uint32_t lid) {
                        if ((lid >= begin) && (lid < end)) {
                          toSync.set(lid);
                        }
                      },
                      galois::no_stats());
        // do actual send based on sync bitset
        sendOffsets(h, toSync, localNodeToMaster, "NewAssignments");
      }
    }

    p0assignSendTime.stop();
  }

  /**
   * Send message to all hosts saying we're done with assignments. Can
   * specify a phase to distinguish between all clears for assignments
   * and loads
   */
  void sendAllClears(unsigned phase = 0) {
    unsigned bytesSent = 0;
    auto& net = galois::runtime::getSystemNetworkInterface();
    galois::StatTimer allClearTimer("Phase0SendAllClearTime", GRNAME);
    allClearTimer.start();

    // send loop
    for (unsigned h = 0; h < base_DistGraph::numHosts; h++) {
      if (h != base_DistGraph::id) {
        galois::runtime::SendBuffer b;
        galois::runtime::gSerialize(b, 3u);
        bytesSent += b.size();
        // assumes phase is 0 or 1
        if (phase == 1) {
          net.sendTagged(h, base_DistGraph::evilPhasePlus1(), b);
        } else if (phase == 0) {
          net.sendTagged(h, galois::runtime::evilPhase, b);
        } else {
          GALOIS_DIE("phase in send all clears should be 0 or 1");
        }
      }
    }
    allClearTimer.stop();

    galois::runtime::reportStat_Tsum(GRNAME, "Phase0SendAllClearBytesSent",
                                     bytesSent);
  }

  void saveReceivedMappings(std::vector<uint32_t>& localNodeToMaster,
                            std::unordered_map<uint64_t, uint32_t>& gid2offsets,
                            unsigned sendingHost,
                            std::vector<uint32_t>& receivedOffsets,
                            std::vector<uint32_t>& receivedMasters) {
    uint64_t hostOffset = base_DistGraph::gid2host[sendingHost].first;
    galois::gDebug("[", base_DistGraph::id, "] host ", sendingHost,
                   " offset ", hostOffset);

    // if execution gets here, messageType was 1 or 2
    assert(receivedMasters.size() == receivedOffsets.size());

    galois::do_all(
      galois::iterate((size_t)0, receivedMasters.size()),
      [&] (size_t i) {
        uint64_t curGID = hostOffset + receivedOffsets[i];
        uint32_t indexIntoMap = gid2offsets[curGID];
        galois::gDebug("[", base_DistGraph::id, "] gid ", curGID,
                       " offset ", indexIntoMap);
        localNodeToMaster[indexIntoMap] = receivedMasters[i];
      },
      galois::no_stats()
    );
  }

  /**
   * Receive offsets and masters into the provided vectors and return sending
   * host and the message type.
   *
   * @param receivedOffsets vector to receive offsets into
   * @param receivedMasters vector to receive masters mappings into
   * @returns sending host and message type of received data
   */
  std::pair<unsigned, unsigned> recvOffsetsAndMasters(
      std::vector<uint32_t>& receivedOffsets,
      std::vector<uint32_t>& receivedMasters
  ) {
    auto& net = galois::runtime::getSystemNetworkInterface();

    decltype(net.recieveTagged(galois::runtime::evilPhase, nullptr)) p;
    do {
      p = net.recieveTagged(galois::runtime::evilPhase, nullptr);
    } while (!p);

    uint32_t sendingHost = p->first;
    unsigned messageType = (unsigned)-1;

    // deserialize message type
    galois::runtime::gDeserialize(p->second, messageType);

    if (messageType == 1) {
      // bitset; deserialize, then get offsets
      galois::DynamicBitSet receivedSet;
      galois::runtime::gDeserialize(p->second, receivedSet);
      receivedOffsets = receivedSet.getOffsets();
      galois::runtime::gDeserialize(p->second, receivedMasters);
    } else if (messageType == 2) {
      // offsets
      galois::runtime::gDeserialize(p->second, receivedOffsets);
      galois::runtime::gDeserialize(p->second, receivedMasters);
    } else if (messageType != 0) {
      GALOIS_DIE("Invalid message type for sync of master assignments");
    }

    galois::gDebug("[", base_DistGraph::id, "] host ", sendingHost,
                   " send message type ", messageType);

    return std::make_pair(sendingHost, messageType);
  }

  /**
   * Receive offsets and masters into the provided vectors and return sending
   * host and the message type, async (i.e. does not have to receive anything
   * to exit function.
   *
   * @param receivedOffsets vector to receive offsets into
   * @param receivedMasters vector to receive masters mappings into
   */
  void recvOffsetsAndMastersAsync(
    std::vector<uint32_t>& localNodeToMaster,
    std::unordered_map<uint64_t, uint32_t>& gid2offsets,
    galois::DynamicBitSet& hostFinished
  ) {
    auto& net = galois::runtime::getSystemNetworkInterface();
    decltype(net.recieveTagged(galois::runtime::evilPhase, nullptr)) p;

    // repeat loop until no message
    do {
      p = net.recieveTagged(galois::runtime::evilPhase, nullptr);
      if (p) {
        uint32_t sendingHost = p->first;
        unsigned messageType = (unsigned)-1;

        std::vector<uint32_t> receivedOffsets;
        std::vector<uint32_t> receivedMasters;

        // deserialize message type
        galois::runtime::gDeserialize(p->second, messageType);

        if (messageType == 1) {
          // bitset; deserialize, then get offsets
          galois::DynamicBitSet receivedSet;
          galois::runtime::gDeserialize(p->second, receivedSet);
          receivedOffsets = receivedSet.getOffsets();
          galois::runtime::gDeserialize(p->second, receivedMasters);
          saveReceivedMappings(localNodeToMaster, gid2offsets,
                               sendingHost, receivedOffsets, receivedMasters);
        } else if (messageType == 2) {
          // offsets
          galois::runtime::gDeserialize(p->second, receivedOffsets);
          galois::runtime::gDeserialize(p->second, receivedMasters);
          saveReceivedMappings(localNodeToMaster, gid2offsets,
                               sendingHost, receivedOffsets, receivedMasters);
        } else if (messageType == 3) {
          // host indicating that it is done with all assignments from its
          // end; mark as such in bitset
          assert(!hostFinished.test(sendingHost));
          hostFinished.set(sendingHost);
        } else if (messageType != 0) {
          GALOIS_DIE("Invalid message type for sync of master assignments");
        }

        galois::gDebug("[", base_DistGraph::id, "] host ", sendingHost,
                       " send message type ", messageType);
      }
    } while (p);
  }

  /**
   * Receive new master assignment updates from other hosts and update local
   * mappings.
   *
   * @param localNodeToMaster Vector map: an offset corresponds to a particular
   * GID; indicates masters of GIDs
   * @param gid2offsets Map of GIDs to the offset into the vector map that
   * corresponds to it
   */
  void syncAssignmentReceives(std::vector<uint32_t>& localNodeToMaster,
                          std::unordered_map<uint64_t, uint32_t>& gid2offsets) {
    galois::StatTimer p0assignReceiveTime("Phase0AssignmentReceiveTime", GRNAME);
    p0assignReceiveTime.start();

    // receive loop
    for (unsigned h = 0; h < base_DistGraph::numHosts - 1; h++) {
      unsigned sendingHost;
      unsigned messageType;
      std::vector<uint32_t> receivedOffsets;
      std::vector<uint32_t> receivedMasters;

      std::tie(sendingHost, messageType) =
        recvOffsetsAndMasters(receivedOffsets, receivedMasters);

      if (messageType == 1 || messageType == 2) {
        saveReceivedMappings(localNodeToMaster, gid2offsets,
                             sendingHost, receivedOffsets, receivedMasters);
      }
    }

    p0assignReceiveTime.stop();
  }


  void syncAssignmentReceivesAsync(std::vector<uint32_t>& localNodeToMaster,
                           std::unordered_map<uint64_t, uint32_t>& gid2offsets,
                           galois::DynamicBitSet& hostFinished) {
    galois::StatTimer p0assignReceiveTime("Phase0AssignmentReceiveTimeAsync",
                                          GRNAME);
    p0assignReceiveTime.start();

    recvOffsetsAndMastersAsync(localNodeToMaster, gid2offsets, hostFinished);

    p0assignReceiveTime.stop();
  }

  /**
   * Send/receive new master assignment updates to other hosts.
   *
   * @param begin to end: which nodes on this host have been updated
   * @param numLocalNodes: number of owned nodes
   * @param localNodeToMaster Vector map: an offset corresponds to a particular
   * GID; indicates masters of GIDs
   * @param syncNodes one vector of nodes for each host: contains mirrors on
   * this host whose master is on that host
   * @param gid2offsets Map of GIDs to the offset into the vector map that
   * corresponds to it
   */
  void syncAssignment(uint32_t begin, uint32_t end, uint32_t numLocalNodes,
      std::vector<uint32_t>& localNodeToMaster,
      galois::gstl::Vector<galois::gstl::Vector<uint32_t>>& syncNodes,
      std::unordered_map<uint64_t, uint32_t>& gid2offsets) {
    galois::StatTimer syncAssignmentTimer("Phase0SyncAssignmentTime", GRNAME);
    syncAssignmentTimer.start();

    syncAssignmentSends(begin, end, numLocalNodes, localNodeToMaster, syncNodes);
    syncAssignmentReceives(localNodeToMaster, gid2offsets);

    syncAssignmentTimer.stop();
  }

  void syncAssignmentAsync(uint32_t begin, uint32_t end, uint32_t numLocalNodes,
      std::vector<uint32_t>& localNodeToMaster,
      galois::gstl::Vector<galois::gstl::Vector<uint32_t>>& syncNodes,
      std::unordered_map<uint64_t, uint32_t>& gid2offsets,
      galois::DynamicBitSet& hostFinished) {
    galois::StatTimer syncAssignmentTimer("Phase0SyncAssignmentAsyncTime", GRNAME);
    syncAssignmentTimer.start();

    syncAssignmentSends(begin, end, numLocalNodes, localNodeToMaster, syncNodes);
    syncAssignmentReceivesAsync(localNodeToMaster, gid2offsets, hostFinished);

    syncAssignmentTimer.stop();
  }


  /**
   * Send masters mappings that were read on this host to their appropirate
   * owners
   *
   * @param localNodeToMaster local id to master mapping map
   * @param ghosts bitsets specifying which hosts have which neighbors
   * that this host has read
   */
  void sendMastersToOwners(std::vector<uint32_t>& localNodeToMaster,
                 galois::gstl::Vector<galois::gstl::Vector<uint32_t>>& syncNodes) {
    uint32_t begin = base_DistGraph::gid2host[base_DistGraph::id].first;
    uint32_t end = base_DistGraph::gid2host[base_DistGraph::id].second;
    // for each host, determine which master assignments still need to be sent
    // (if a host is a master of a node, but that node is not present as a
    // neighbor on the host, then this host needs to send the master assignment)
    galois::DynamicBitSet toSend;
    toSend.resize(end - begin);

    for (unsigned h = 0; h < base_DistGraph::numHosts; ++h) {
      if (h != base_DistGraph::id) {
        toSend.reset();
        // send if present in localNodeToMaster but not present in syncNodes
        galois::do_all(galois::iterate((uint32_t)0, end - begin),
                      [&](uint32_t lid) {
                        if (localNodeToMaster[lid] == h) {
                          toSend.set(lid);
                        }
                      },
                      galois::no_stats());
        galois::do_all(galois::iterate(syncNodes[h]),
                      [&](uint32_t lid) {
                        toSend.reset(lid);
                      },
                      galois::no_stats());

        sendOffsets(h, toSend, localNodeToMaster, "MastersToOwners");
      }
    }
  }

  /**
   * Receive master mapping messages from hosts and add it to the graph
   * partitioner's map.
   */
  void recvMastersToOwners() {
    for (unsigned h = 0; h < base_DistGraph::numHosts - 1; h++) {
      unsigned sendingHost;
      unsigned messageType;
      std::vector<uint32_t> receivedOffsets;
      std::vector<uint32_t> receivedMasters;

      std::tie(sendingHost, messageType) =
        recvOffsetsAndMasters(receivedOffsets, receivedMasters);

      if (messageType == 1 || messageType == 2) {
        assert(receivedMasters.size() == receivedOffsets.size());
        uint64_t hostOffset = base_DistGraph::gid2host[sendingHost].first;

        // must be single threaded as map updating isn't thread-safe
        for (unsigned i = 0; i < receivedMasters.size(); i++) {
          uint64_t gidToMap = hostOffset + receivedOffsets[i];
          #ifndef NDEBUG
          bool newMapped =
          #endif
            graphPartitioner->addMasterMapping(gidToMap, receivedMasters[i]);
          assert(newMapped);
        }
      }
    }
  }

  /**
   * Phase responsible for initial master assignment.
   *
   * @param bufGraph Locally read graph on this host
   * @param async Specifies whether or not do synchronization of node
   * assignments BSP style or asynchronous style. Note regardless of which
   * is chosen there is a barrier at the end of master assignment.
   */
  void phase0(galois::graphs::BufferedGraph<EdgeDataTy>& bufGraph, bool async,
              const uint32_t stateRounds) {
    galois::DynamicBitSet ghosts;
    galois::gstl::Vector<galois::gstl::Vector<uint32_t>> syncNodes; // masterNodes
    syncNodes.resize(base_DistGraph::numHosts);

    // determine on which hosts that this host's read nodes havs neighbors on
    phase0BitsetSetup(bufGraph, ghosts);
    // gid to vector offset setup
    std::unordered_map<uint64_t, uint32_t> gid2offsets;
    uint64_t neighborCount = phase0MapSetup(ghosts, gid2offsets, syncNodes);
    galois::gDebug("[", base_DistGraph::id, "] num neighbors found is ",
                   neighborCount);
    // send off neighbor metadata
    phase0SendRecv(syncNodes);

    galois::StatTimer p0allocTimer("Phase0AllocationTime", GRNAME);

    p0allocTimer.start();

    // setup other partitioning metadata: nodes on each host, edges on each
    // host (as determined by edge cut)
    std::vector<uint64_t> nodeLoads;
    std::vector<uint64_t> edgeLoads;
    std::vector<galois::CopyableAtomic<uint64_t>> nodeAccum;
    std::vector<galois::CopyableAtomic<uint64_t>> edgeAccum;
    nodeLoads.assign(base_DistGraph::numHosts, 0);
    edgeLoads.assign(base_DistGraph::numHosts, 0);
    nodeAccum.assign(base_DistGraph::numHosts, 0);
    edgeAccum.assign(base_DistGraph::numHosts, 0);

    uint32_t numLocalNodes =
      base_DistGraph::gid2host[base_DistGraph::id].second -
      base_DistGraph::gid2host[base_DistGraph::id].first;

    std::vector<uint32_t> localNodeToMaster;
    localNodeToMaster.assign(numLocalNodes + neighborCount, (uint32_t)-1);

    // bitsets tracking termination of assignments and partitioning loads
    galois::DynamicBitSet hostFinished;
    galois::DynamicBitSet loadsClear;

    if (async) {
      if (base_DistGraph::id == 0) {
        galois::gPrint("Using asynchronous master determination sends.\n");
      }

      hostFinished.resize(base_DistGraph::numHosts);
      loadsClear.resize(base_DistGraph::numHosts);
    }

    p0allocTimer.stop();

    uint64_t globalOffset = base_DistGraph::gid2host[base_DistGraph::id].first;

    #ifndef NDEBUG
    for (uint32_t i : localNodeToMaster) {
      assert(i == (uint32_t)-1);
    }
    #endif

    if (base_DistGraph::id == 0) {
      galois::gPrint("Number of BSP sync rounds in master assignment: ",
                     stateRounds, "\n");
    }

    //galois::PerThreadTimer<CUSP_PT_TIMER> ptt(
    //  GRNAME, "Phase0DetermineMaster_" + std::string(base_DistGraph::id)
    //);
    for (unsigned syncRound = 0; syncRound < stateRounds; syncRound++) {
      uint32_t beginNode;
      uint32_t endNode;
      std::tie(beginNode, endNode) = galois::block_range(
        globalOffset, base_DistGraph::gid2host[base_DistGraph::id].second,
        syncRound, stateRounds);

      // create specific range for this block
      std::vector<uint32_t> rangeVec;
      auto work = getSpecificThreadRange(bufGraph, rangeVec, beginNode, endNode);

      // debug print
      //galois::on_each([&] (unsigned i, unsigned j) {
      //  galois::gDebug("[", base_DistGraph::id, " ", i, "] sync round ", syncRound, " local range ",
      //                 *work.local_begin(), " ", *work.local_end());
      //});

      galois::do_all(
        // iterate over my read nodes
        galois::iterate(work),
        //galois::iterate(beginNode, endNode),
        [&] (uint32_t node) {
          //ptt.start();
          // determine master function takes source node, iterator of
          // neighbors
          uint32_t assignedHost = graphPartitioner->getMaster(node,
                                    bufGraph, localNodeToMaster, gid2offsets,
                                    nodeLoads, nodeAccum, edgeLoads, edgeAccum);
          // != -1 means it was assigned a host
          assert(assignedHost != (uint32_t)-1);
          // update mapping; this is a local node, so can get position
          // on map with subtraction
          localNodeToMaster[node - globalOffset] = assignedHost;

          //galois::gDebug("[", base_DistGraph::id, "] state round ", syncRound,
          //               " set ", node, " ", node - globalOffset);

          //ptt.stop();
        },
        galois::loopname("Phase0DetermineMasters"),
        galois::steal(),
        galois::no_stats()
      );

      // do synchronization of master assignment of neighbors
      if (!async) {
        syncAssignment(beginNode - globalOffset, endNode - globalOffset,
                       numLocalNodes, localNodeToMaster, syncNodes, gid2offsets);
      } else {
        // don't need to send anything if there is nothing to send unlike sync
        if (beginNode != endNode) {
          syncAssignmentAsync(beginNode - globalOffset, endNode - globalOffset,
                         numLocalNodes, localNodeToMaster, syncNodes, gid2offsets,
                         hostFinished);
        }
      }

      // sync node/edge loads
      galois::StatTimer loadSyncTimer("Phase0LoadSyncTime", GRNAME);

      loadSyncTimer.start();
      if (!async) {
        syncLoad(nodeLoads, nodeAccum);
        syncLoad(edgeLoads, edgeAccum);
      } else {
        asyncSyncLoad(nodeLoads, nodeAccum, edgeLoads, edgeAccum, loadsClear);
      }
      loadSyncTimer.stop();

      #ifndef NDEBUG
      if (async) {
        galois::gDebug("[", base_DistGraph::id, "] host count ", hostFinished.count());
      }
      #endif
    }

    // if asynchronous, don't move on until everything is done
    if (async) {
      galois::StatTimer waitTime("Phase0AsyncWaitTime", GRNAME);
      // assignment clears
      sendAllClears();
      // load clears
      sendAllClears(1);

      hostFinished.set(base_DistGraph::id);
      loadsClear.set(base_DistGraph::id);

      waitTime.start();
      while (hostFinished.count() != base_DistGraph::numHosts ||
             loadsClear.count() != base_DistGraph::numHosts) {
        //#ifndef NDEBUG
        //galois::gDebug("[", base_DistGraph::id, "] waiting for all hosts to finish, ",
        //               hostFinished.count());
        //galois::gDebug("[", base_DistGraph::id, "] waiting for all hosts loads "
        //               "syncs to finish, ", loadsClear.count());
        //#endif
        // make sure all assignments are done and all loads are done
        syncAssignmentReceivesAsync(localNodeToMaster, gid2offsets,
                                    hostFinished);
        asyncRecvLoad(nodeLoads, edgeLoads, loadsClear);
      }
      waitTime.stop();
    }

    #ifndef NDEBUG
    printLoad(nodeLoads, nodeAccum);
    printLoad(edgeLoads, edgeAccum);
    #endif

    // sanity check for correctness (all should be assigned)
    for (uint32_t i = 0; i < localNodeToMaster.size(); i++) {
      if (localNodeToMaster[i] == (uint32_t)-1) {
        //galois::gDebug("[", base_DistGraph::id, "] bad index ", i);
        assert(localNodeToMaster[i] != (uint32_t)-1);
      }
    }

    base_DistGraph::increment_evilPhase();
    // increment twice if async is used as async uses 2 phases
    if (async) {
      base_DistGraph::increment_evilPhase();
    }

    galois::gPrint("[", base_DistGraph::id, "] Local master assignment "
                   "complete.\n");

    // one more step: let masters know of nodes they own (if they don't
    // have the node locally then this is the only way they will learn about
    // it)
    galois::StatTimer p0master2ownerTimer("Phase0MastersToOwners", GRNAME);

    p0master2ownerTimer.start();
    sendMastersToOwners(localNodeToMaster, syncNodes);
    recvMastersToOwners();
    p0master2ownerTimer.stop();

    galois::gPrint("[", base_DistGraph::id, "] Received my master mappings.\n");

    base_DistGraph::increment_evilPhase();

    graphPartitioner->saveGID2HostInfo(gid2offsets, localNodeToMaster,
                                       bufGraph.getNodeOffset());
  }

  void edgeCutInspection(galois::graphs::BufferedGraph<EdgeDataTy>& bufGraph,
                         galois::StatTimer& inspectionTimer,
                         uint64_t edgeOffset,
                         galois::gstl::Vector<uint64_t>& prefixSumOfEdges) {
    galois::DynamicBitSet incomingMirrors;
    incomingMirrors.resize(base_DistGraph::numGlobalNodes);
    incomingMirrors.reset();
    uint32_t myID = base_DistGraph::id;
    uint64_t globalOffset = base_DistGraph::gid2host[base_DistGraph::id].first;

    // already set before this is called
    base_DistGraph::localToGlobalVector.resize(base_DistGraph::numOwned);
    prefixSumOfEdges.resize(base_DistGraph::numOwned);

    auto& ltgv = base_DistGraph::localToGlobalVector;
    galois::do_all(
      galois::iterate(base_DistGraph::gid2host[base_DistGraph::id].first,
                      base_DistGraph::gid2host[base_DistGraph::id].second),
      [&] (size_t n) {
        auto ii = bufGraph.edgeBegin(n);
        auto ee = bufGraph.edgeEnd(n);
        for (; ii < ee; ++ii) {
          uint32_t dst = bufGraph.edgeDestination(*ii);
          if (graphPartitioner->retrieveMaster(dst) != myID) {
            incomingMirrors.set(dst);
          }
        }
        prefixSumOfEdges[n - globalOffset] = (*ee) - edgeOffset;
        ltgv[n - globalOffset] = n;
      },
      #if MORE_DIST_STATS
      galois::loopname("EdgeInspectionLoop"),
      #endif
      galois::steal(),
      galois::no_stats()
    );
    inspectionTimer.stop();

    uint64_t allBytesRead = bufGraph.getBytesRead();
    galois::gPrint(
        "[", base_DistGraph::id,
        "] Edge inspection time: ", inspectionTimer.get_usec() / 1000000.0f,
        " seconds to read ", allBytesRead, " bytes (",
        allBytesRead / (float)inspectionTimer.get_usec(), " MBPS)\n");

    // get incoming mirrors ready for creation
    uint32_t additionalMirrorCount = incomingMirrors.count();
    base_DistGraph::localToGlobalVector.resize(
      base_DistGraph::localToGlobalVector.size() + additionalMirrorCount
    );
    if (base_DistGraph::numOwned > 0) {
      // fill prefix sum with last number (incomings have no edges)
      prefixSumOfEdges.resize(prefixSumOfEdges.size() + additionalMirrorCount,
                              prefixSumOfEdges.back());
    } else {
      prefixSumOfEdges.resize(additionalMirrorCount);
    }

    if (additionalMirrorCount > 0) {
      // TODO move this part below into separate function
      uint32_t totalNumNodes = base_DistGraph::numGlobalNodes;
      uint32_t activeThreads = galois::getActiveThreads();
      std::vector<uint64_t> threadPrefixSums(activeThreads);
      galois::on_each(
        [&](unsigned tid, unsigned nthreads) {
          size_t beginNode;
          size_t endNode;
          std::tie(beginNode, endNode) = galois::block_range(0u,
                                           totalNumNodes, tid, nthreads);
          uint64_t count = 0;
          for (size_t i = beginNode; i < endNode; i++) {
            if (incomingMirrors.test(i)) ++count;
          }
          threadPrefixSums[tid] = count;
        }
      );
      // get prefix sums
      for (unsigned int i = 1; i < threadPrefixSums.size(); i++) {
        threadPrefixSums[i] += threadPrefixSums[i - 1];
      }

      assert(threadPrefixSums.back() == additionalMirrorCount);

      uint32_t startingNodeIndex = base_DistGraph::numOwned;
      // do actual work, second on_each
      galois::on_each(
        [&] (unsigned tid, unsigned nthreads) {
          size_t beginNode;
          size_t endNode;
          std::tie(beginNode, endNode) = galois::block_range(0u,
                                           totalNumNodes, tid, nthreads);
          // start location to start adding things into prefix sums/vectors
          uint32_t threadStartLocation = 0;
          if (tid != 0) {
            threadStartLocation = threadPrefixSums[tid - 1];
          }
          uint32_t handledNodes = 0;
          for (size_t i = beginNode; i < endNode; i++) {
            if (incomingMirrors.test(i)) {
              base_DistGraph::localToGlobalVector[startingNodeIndex +
                threadStartLocation + handledNodes] = i;
              handledNodes++;
            }
          }
        }
      );
    }

    base_DistGraph::numNodes = base_DistGraph::numOwned + additionalMirrorCount;
    if (prefixSumOfEdges.size() != 0) {
      base_DistGraph::numEdges = prefixSumOfEdges.back();
    } else {
      base_DistGraph::numEdges = 0;
    }
    assert(base_DistGraph::localToGlobalVector.size() ==
           base_DistGraph::numNodes);
    assert(prefixSumOfEdges.size() == base_DistGraph::numNodes);

    // g2l mapping
    base_DistGraph::globalToLocalMap.reserve(base_DistGraph::numNodes);
    for (unsigned i = 0; i < base_DistGraph::numNodes; i++) {
      // global to local map construction
      base_DistGraph::globalToLocalMap[base_DistGraph::localToGlobalVector[i]] = i;
    }
    assert(base_DistGraph::globalToLocalMap.size() == base_DistGraph::numNodes);

    base_DistGraph::numNodesWithEdges = base_DistGraph::numOwned;
  }

  /**
   * Given a loaded graph, construct the edges in the DistGraph graph.
   * Variant that constructs edge data as well.
   *
   * @tparam GraphTy type of graph to construct
   *
   * @param [in,out] graph Graph to construct edges in
   * @param bGraph Buffered graph that has edges to write into graph in memory
   */
  template <typename GraphTy,
            typename std::enable_if<!std::is_void<
                typename GraphTy::edge_data_type>::value>::type* = nullptr>
  void edgeCutLoad(GraphTy& graph,
                 galois::graphs::BufferedGraph<EdgeDataTy>& bGraph) {
    if (base_DistGraph::id == 0) {
      galois::gPrint("Loading edge-data while creating edges\n");
    }

    uint64_t globalOffset = base_DistGraph::gid2host[base_DistGraph::id].first;
    bGraph.resetReadCounters();
    galois::StatTimer timer("EdgeLoading", GRNAME);
    timer.start();

    galois::do_all(
        galois::iterate(base_DistGraph::gid2host[base_DistGraph::id].first,
                        base_DistGraph::gid2host[base_DistGraph::id].second),
        [&](size_t n) {
          auto ii       = bGraph.edgeBegin(n);
          auto ee       = bGraph.edgeEnd(n);
          uint32_t lsrc = this->G2LEdgeCut(n, globalOffset);
          uint64_t cur =
              *graph.edge_begin(lsrc, galois::MethodFlag::UNPROTECTED);
          for (; ii < ee; ++ii) {
            auto gdst           = bGraph.edgeDestination(*ii);
            decltype(gdst) ldst = this->G2LEdgeCut(gdst, globalOffset);
            auto gdata          = bGraph.edgeData(*ii);
            graph.constructEdge(cur++, ldst, gdata);
          }
          assert(cur == (*graph.edge_end(lsrc)));
        },
        #if MORE_DIST_STATS
        galois::loopname("EdgeLoadingLoop"),
        #endif
        galois::steal(),
        galois::no_stats());

    timer.stop();
    galois::gPrint("[", base_DistGraph::id,
                   "] Edge loading time: ", timer.get_usec() / 1000000.0f,
                   " seconds to read ", bGraph.getBytesRead(), " bytes (",
                   bGraph.getBytesRead() / (float)timer.get_usec(), " MBPS)\n");
  }

  /**
   * Given a loaded graph, construct the edges in the DistGraph graph.
   * No edge data.
   *
   * @tparam GraphTy type of graph to construct
   *
   * @param [in,out] graph Graph to construct edges in
   * @param bGraph Buffered graph that has edges to write into graph in memory
   */
  template <typename GraphTy,
            typename std::enable_if<std::is_void<
                typename GraphTy::edge_data_type>::value>::type* = nullptr>
  void edgeCutLoad(GraphTy& graph,
                   galois::graphs::BufferedGraph<EdgeDataTy>& bGraph) {
    if (base_DistGraph::id == 0) {
      galois::gPrint("Loading edge-data while creating edges\n");
    }

    uint64_t globalOffset = base_DistGraph::gid2host[base_DistGraph::id].first;
    bGraph.resetReadCounters();
    galois::StatTimer timer("EdgeLoading", GRNAME);
    timer.start();

    galois::do_all(
        galois::iterate(base_DistGraph::gid2host[base_DistGraph::id].first,
                        base_DistGraph::gid2host[base_DistGraph::id].second),
        [&](size_t n) {
          auto ii       = bGraph.edgeBegin(n);
          auto ee       = bGraph.edgeEnd(n);
          uint32_t lsrc = this->G2LEdgeCut(n, globalOffset);
          uint64_t cur =
              *graph.edge_begin(lsrc, galois::MethodFlag::UNPROTECTED);
          for (; ii < ee; ++ii) {
            auto gdst           = bGraph.edgeDestination(*ii);
            decltype(gdst) ldst = this->G2LEdgeCut(gdst, globalOffset);
            graph.constructEdge(cur++, ldst);
          }
          assert(cur == (*graph.edge_end(lsrc)));
        },
        #if MORE_DIST_STATS
        galois::loopname("EdgeLoadingLoop"),
        #endif
        galois::steal(),
        galois::no_stats());

    timer.stop();
    galois::gPrint("[", base_DistGraph::id,
                   "] Edge loading time: ", timer.get_usec() / 1000000.0f,
                   " seconds to read ", bGraph.getBytesRead(), " bytes (",
                   bGraph.getBytesRead() / (float)timer.get_usec(), " MBPS)\n");
  }


  /**
   * Assign edges to hosts (but don't actually send), and send this information
   * out to all hosts
   * @param[in] bufGraph local graph to read
   * @param[in,out] numOutgoingEdges specifies which nodes on a host will have
   * outgoing edges
   * @param[in,out] hasIncomingEdge indicates which nodes (that need to be
   * created)on a host have incoming edges
   */
  void edgeInspection(galois::graphs::BufferedGraph<EdgeDataTy>& bufGraph,
                      std::vector<std::vector<uint64_t>>& numOutgoingEdges,
                      std::vector<galois::DynamicBitSet>& hasIncomingEdge,
                      galois::StatTimer& inspectionTimer) {
    // number of nodes that this host has read from disk
    uint32_t numRead = base_DistGraph::gid2host[base_DistGraph::id].second -
                       base_DistGraph::gid2host[base_DistGraph::id].first;

    // allocate space for outgoing edges
    for (uint32_t i = 0; i < base_DistGraph::numHosts; ++i) {
      numOutgoingEdges[i].assign(numRead, 0);
    }

    galois::DynamicBitSet hostHasOutgoing;
    hostHasOutgoing.resize(base_DistGraph::numHosts);
    hostHasOutgoing.reset();
    assignEdges(bufGraph, numOutgoingEdges, hasIncomingEdge, hostHasOutgoing);

    inspectionTimer.stop();
    // report edge inspection time
    uint64_t allBytesRead = bufGraph.getBytesRead();
    galois::gPrint(
        "[", base_DistGraph::id,
        "] Edge inspection time: ", inspectionTimer.get_usec() / 1000000.0f,
        " seconds to read ", allBytesRead, " bytes (",
        allBytesRead / (float)inspectionTimer.get_usec(), " MBPS)\n");

    // old inspection barrier
    //galois::runtime::getHostBarrier().wait();

    sendInspectionData(numOutgoingEdges, hasIncomingEdge, hostHasOutgoing);

    // setup a single hasIncomingEdge bitvector

    uint32_t myHostID = base_DistGraph::id;
    if (hasIncomingEdge[myHostID].size() == 0) {
      hasIncomingEdge[myHostID].resize(base_DistGraph::numGlobalNodes);
      hasIncomingEdge[myHostID].reset();
    }
    recvInspectionData(numOutgoingEdges, hasIncomingEdge[myHostID]);
    base_DistGraph::increment_evilPhase();
  }

  /**
   * Inspect read edges and determine where to send them. Mark metadata as
   * necessary.
   *
   * @param[in] bufGraph local graph to read
   * @param[in,out] numOutgoingEdges specifies which nodes on a host will have
   * outgoing edges
   * @param[in,out] hasIncomingEdge indicates which nodes (that need to be
   * created)on a host have incoming edges
   * @param[in,out] hostHasOutgoing bitset tracking which hosts have outgoing
   * edges from this host
   */
  void assignEdges(galois::graphs::BufferedGraph<EdgeDataTy>& bufGraph,
                   std::vector<std::vector<uint64_t>>& numOutgoingEdges,
                   std::vector<galois::DynamicBitSet>& hasIncomingEdge,
                   galois::DynamicBitSet& hostHasOutgoing) {
    std::vector<galois::CopyableAtomic<char>>
      indicatorVars(base_DistGraph::numHosts);
    // initialize indicators of initialized bitsets to 0
    for (unsigned i = 0; i < base_DistGraph::numHosts; i++) {
      indicatorVars[i] = 0;
    }

    // global offset into my read nodes
    uint64_t globalOffset = base_DistGraph::gid2host[base_DistGraph::id].first;
    uint32_t globalNodes = base_DistGraph::numGlobalNodes;

    for (unsigned syncRound = 0; syncRound < _edgeStateRounds; syncRound++) {
    uint32_t beginNode;
    uint32_t endNode;
    std::tie(beginNode, endNode) = galois::block_range(globalOffset,
                                     base_DistGraph::gid2host[base_DistGraph::id].second,
                                     syncRound, _edgeStateRounds);
    // TODO maybe edge range this?

    galois::do_all(
        // iterate over my read nodes
        galois::iterate(beginNode, endNode),
        [&](size_t src) {
          auto ee        = bufGraph.edgeBegin(src);
          auto ee_end    = bufGraph.edgeEnd(src);
          uint64_t numEdgesL = std::distance(ee, ee_end);

          for (; ee != ee_end; ee++) {
            uint32_t dst = bufGraph.edgeDestination(*ee);
            uint32_t hostBelongs = -1;
            hostBelongs = graphPartitioner->getEdgeOwner(src, dst, numEdgesL);
            if (_edgeStateRounds > 1) {
              hostLoads[hostBelongs] += 1;
            }

            numOutgoingEdges[hostBelongs][src - globalOffset] += 1;
            hostHasOutgoing.set(hostBelongs);
            bool hostIsMasterOfDest =
              (hostBelongs == graphPartitioner->retrieveMaster(dst));

            // this means a mirror must be created for destination node on
            // that host since it will not be created otherwise
            if (!hostIsMasterOfDest) {
              auto& bitsetStatus = indicatorVars[hostBelongs];

              // initialize the bitset if necessary
              if (bitsetStatus == 0) {
                char expected = 0;
                bool result = bitsetStatus.compare_exchange_strong(expected,
                                                                   1);
                // i swapped successfully, therefore do allocation
                if (result) {
                  hasIncomingEdge[hostBelongs].resize(globalNodes);
                  hasIncomingEdge[hostBelongs].reset();
                  bitsetStatus = 2;
                }
              }
              // until initialized, loop
              while (indicatorVars[hostBelongs] != 2);
              hasIncomingEdge[hostBelongs].set(dst);
            }
          }
        },
#if MORE_DIST_STATS
        galois::loopname("AssignEdges"),
#endif
        galois::steal(),
        galois::no_stats()
    );
    syncEdgeLoad();
  }

  }

  /**
   * Given a vector specifying which nodes have edges for an unspecified
   * receiver host, save the masters of those nodes (which are known on this
   * host but not necessarily other hosts) into a vector and serialize it for
   * the receiver to update their master node mapping.
   *
   * @param b Send buffer
   * @param hostOutgoingEdges Number of edges that the receiver of this
   * vector should expect for each node on this host
   */
  void serializeOutgoingMasterMap(galois::runtime::SendBuffer& b,
                           const std::vector<uint64_t>& hostOutgoingEdges) {
    // 2 phase: one phase determines amount of work each thread does,
    // second has threads actually do copies
    uint32_t activeThreads = galois::getActiveThreads();
    std::vector<uint64_t> threadPrefixSums(activeThreads);
    size_t hostSize = base_DistGraph::gid2host[base_DistGraph::id].second -
                      base_DistGraph::gid2host[base_DistGraph::id].first;
    assert(hostSize == hostOutgoingEdges.size());

    // for each thread, figure out how many items it will work with
    // (non-zero outgoing edges)
    galois::on_each(
      [&](unsigned tid, unsigned nthreads) {
        size_t beginNode;
        size_t endNode;
        std::tie(beginNode, endNode) = galois::block_range((size_t)0, hostSize,
                                                           tid, nthreads);
        uint64_t count = 0;
        for (size_t i = beginNode; i < endNode; i++) {
          if (hostOutgoingEdges[i] > 0) {
            count++;
          }
        }
        threadPrefixSums[tid] = count;
      }
    );

    // get prefix sums
    for (unsigned int i = 1; i < threadPrefixSums.size(); i++) {
      threadPrefixSums[i] += threadPrefixSums[i - 1];
    }

    uint32_t numNonZero = threadPrefixSums[activeThreads - 1];
    std::vector<uint32_t> masterLocation;
    masterLocation.resize(numNonZero, (uint32_t)-1);
    // should only be in here if there's something to send in first place
    assert(numNonZero > 0);

    uint64_t startNode = base_DistGraph::gid2host[base_DistGraph::id].first;

    // do actual work, second on_each; find non-zeros again, get master
    // corresponding to that non-zero and send to other end
    galois::on_each(
      [&] (unsigned tid, unsigned nthreads) {
        size_t beginNode;
        size_t endNode;
        std::tie(beginNode, endNode) = galois::block_range((size_t)0, hostSize,
                                                           tid, nthreads);
        // start location to start adding things into prefix sums/vectors
        uint32_t threadStartLocation = 0;
        if (tid != 0) {
          threadStartLocation = threadPrefixSums[tid - 1];
        }

        uint32_t handledNodes = 0;
        for (size_t i = beginNode; i < endNode; i++) {
          if (hostOutgoingEdges[i] > 0) {
            // get master of i
            masterLocation[threadStartLocation + handledNodes] =
                graphPartitioner->retrieveMaster(i + startNode);
            handledNodes++;
          }
        }
      }
    );

    #ifndef NDEBUG
    for (uint32_t i : masterLocation) {
      assert(i != (uint32_t)-1);
    }
    #endif

    // serialize into buffer; since this is sent along with vector receiver end
    // will know how to deal with it
    galois::runtime::gSerialize(b, masterLocation);
  }

  void serializeIncomingMasterMap(galois::runtime::SendBuffer& b,
                             const galois::DynamicBitSet& hostIncomingEdges) {
    size_t numOfNodes = hostIncomingEdges.count();
    std::vector<uint32_t> masterMap;
    masterMap.resize(numOfNodes, (uint32_t)-1);

    std::vector<uint32_t> bitsetOffsets = hostIncomingEdges.getOffsets();

    //size_t firstBound = base_DistGraph::gid2host[h].first;
    //size_t secondBound = base_DistGraph::gid2host[h].second;

    //galois::do_all(
    //  galois::iterate((size_t)0, firstBound),
    //  [&] (size_t offset) {
    //    masterMap[offset] = graphPartitioner->retrieveMaster(bitsetOffsets[offset]);
    //  },
    //  galois::no_stats()
    //);

    galois::do_all(
      //galois::iterate((size_t)secondBound, numOfNodes),
      galois::iterate((size_t)0, numOfNodes),
      [&] (size_t offset) {
        masterMap[offset] = graphPartitioner->retrieveMaster(bitsetOffsets[offset]);
      },
      galois::no_stats()
    );

    #ifndef NDEBUG
    for (uint32_t i : masterMap) {
      assert(i != (uint32_t)-1);
      assert(i >= 0 && i < base_DistGraph::numHosts);
    }
    #endif

    // serialize into buffer; since this is sent along with vector receiver end
    // will know how to deal with it
    galois::runtime::gSerialize(b, masterMap);
  }

  void deserializeOutgoingMasterMap(uint32_t senderHost,
                          const std::vector<uint64_t>& hostOutgoingEdges,
                          const std::vector<uint32_t>& recvMasterLocations) {
    uint64_t hostOffset = base_DistGraph::gid2host[senderHost].first;
    size_t hostSize = base_DistGraph::gid2host[senderHost].second -
                      base_DistGraph::gid2host[senderHost].first;
    assert(hostSize == hostOutgoingEdges.size());
    galois::DynamicBitSet offsetsToConsider;
    offsetsToConsider.resize(hostSize);
    offsetsToConsider.reset();

    // step 1: figure out offsets that need to be handled (i.e. non-zero): only
    // handle if not already in map
    galois::do_all(
      galois::iterate((size_t)0, hostOutgoingEdges.size()),
      [&] (size_t offset) {
        if (hostOutgoingEdges[offset] > 0) {
          offsetsToConsider.set(offset);
        }
      },
      galois::no_stats(),
      galois::steal()
    );
    assert(offsetsToConsider.count() == recvMasterLocations.size());

    // step 2: using bitset that tells which offsets are set, add
    // to already master map in partitioner (this is single threaded
    // since map is not a concurrent data structure)
    size_t curCount = 0;
    //size_t actuallySet = 0;
    for (uint32_t offset : offsetsToConsider.getOffsets()) {
      //galois::gDebug("[", base_DistGraph::id, "] ", " setting ",
      //               offset + hostOffset, " from host ", senderHost,
      //               " to ", recvMasterLocations[curCount]);
      graphPartitioner->addMasterMapping(offset + hostOffset,
                                         recvMasterLocations[curCount]);
      //bool set = graphPartitioner->addMasterMapping(offset + hostOffset,
      //                                          recvMasterLocations[curCount]);
      //if (set) { actuallySet++; }
      curCount++;
    }

    //galois::gDebug("[", base_DistGraph::id, "] host ", senderHost, ": set ",
    //               actuallySet, " out of ", recvMasterLocations.size());
  }

  /**
   * Map GIDs to masters from incoming master map sent from hosts.
   *
   * @param senderHost host that sent the data
   * @param gids GIDs corresponding to the received master locations
   * @param recvMasterLocations masters of GIDs in the gids vector
   */
  void deserializeIncomingMasterMap(const std::vector<uint32_t>& gids,
                          const std::vector<uint32_t>& recvMasterLocations) {
    assert(gids.size() == recvMasterLocations.size());
    size_t curCount = 0;
    for (uint64_t gid : gids) {
      assert(gid < base_DistGraph::numGlobalNodes);
      //galois::gDebug("[", base_DistGraph::id, "] ", " in-setting ", gid, " to ",
      //               recvMasterLocations[curCount]);
      graphPartitioner->addMasterMapping(gid, recvMasterLocations[curCount]);
      curCount++;
    }
  }

  /**
   * Send data out from inspection to other hosts.
   *
   * @param[in,out] numOutgoingEdges specifies which nodes on a host will have
   * outgoing edges
   * @param[in,out] hasIncomingEdge indicates which nodes (that need to be
   * created)on a host have incoming edges
   * @param[in] hostHasOutgoing bitset tracking which hosts have outgoing
   * edges from this host
   */
  void sendInspectionData(std::vector<std::vector<uint64_t>>& numOutgoingEdges,
                          std::vector<galois::DynamicBitSet>& hasIncomingEdge,
                          galois::DynamicBitSet& hostHasOutgoing) {
    auto& net = galois::runtime::getSystemNetworkInterface();

    galois::GAccumulator<uint64_t> bytesSent;
    bytesSent.reset();

    for (unsigned h = 0; h < net.Num; h++) {
      if (h == net.ID) {
        // i have no outgoing edges i will keep; go ahead and clear
        if (!hostHasOutgoing.test(h)) {
          numOutgoingEdges[h].clear();
        }
        continue;
      }
      // send outgoing edges data off to comm partner
      galois::runtime::SendBuffer b;

      // only send if non-zeros exist
      if (hostHasOutgoing.test(h)) {
        galois::runtime::gSerialize(b, 1); // token saying data exists
        galois::runtime::gSerialize(b, numOutgoingEdges[h]);
        if (graphPartitioner->masterAssignPhase()) {
          serializeOutgoingMasterMap(b, numOutgoingEdges[h]);
        }
      } else {
        galois::runtime::gSerialize(b, 0); // token saying no data exists
      }
      numOutgoingEdges[h].clear();

      // determine form to send bitset in
      galois::DynamicBitSet& curBitset = hasIncomingEdge[h];
      uint64_t bitsetSize = curBitset.size(); // num bits
      uint64_t onlyOffsetsSize = curBitset.count() * 32;
      if (bitsetSize == 0) {
        // there was nothing there to send in first place
        galois::runtime::gSerialize(b, 0);
      } else if (onlyOffsetsSize <= bitsetSize) {
        // send only offsets
        std::vector<uint32_t> offsets = curBitset.getOffsets();
        galois::runtime::gSerialize(b, 2); // 2 = only offsets
        galois::runtime::gSerialize(b, offsets);

        if (graphPartitioner->masterAssignPhase()) {
          //galois::gDebug("incoming master map serialization");
          //serializeIncomingMasterMap(b, curBitset, h);
          serializeIncomingMasterMap(b, curBitset);
        }
      } else {
        // send entire bitset
        galois::runtime::gSerialize(b, 1);
        galois::runtime::gSerialize(b, curBitset);
        if (graphPartitioner->masterAssignPhase()) {
          //galois::gDebug("incoming master map serialization");
          //serializeIncomingMasterMap(b, curBitset, h);
          serializeIncomingMasterMap(b, curBitset);
        }
      }
      // get memory from bitset back
      curBitset.resize(0);

      bytesSent.update(b.size());

      // send buffer and free memory
      net.sendTagged(h, galois::runtime::evilPhase, b);
      b.getVec().clear();
    }

    galois::runtime::reportStat_Tsum(
      GRNAME, std::string("EdgeInspectionBytesSent"), bytesSent.reduce()
    );

    galois::gPrint("[", base_DistGraph::id, "] Inspection sends complete.\n");
  }

  /**
   * Receive data from inspection from other hosts. Processes the incoming
   * edge bitsets/offsets.
   *
   * @param[in,out] numOutgoingEdges specifies which nodes on a host will have
   * outgoing edges
   * @param[in,out] hasIncomingEdge indicates which nodes (that need to be
   * created) on this host have incoming edges
   */
  void recvInspectionData(std::vector<std::vector<uint64_t>>& numOutgoingEdges,
                          galois::DynamicBitSet& hasIncomingEdge) {
    auto& net = galois::runtime::getSystemNetworkInterface();

    for (unsigned h = 0; h < net.Num - 1; h++) {
      // expect data from comm partner back
      decltype(net.recieveTagged(galois::runtime::evilPhase, nullptr)) p;
      do {
        p = net.recieveTagged(galois::runtime::evilPhase, nullptr);
      } while (!p);

      uint32_t sendingHost = p->first;

      // get outgoing edges; first get status var
      uint32_t outgoingExists = 2;
      galois::runtime::gDeserialize(p->second, outgoingExists);

      if (outgoingExists == 1) {
        // actual data sent
        galois::runtime::gDeserialize(p->second, numOutgoingEdges[sendingHost]);

        if (graphPartitioner->masterAssignPhase()) {
          std::vector<uint32_t> recvMasterLocations;
          galois::runtime::gDeserialize(p->second, recvMasterLocations);
          deserializeOutgoingMasterMap(sendingHost,
                                       numOutgoingEdges[sendingHost],
                                       recvMasterLocations);
        }
      } else if (outgoingExists == 0) {
        // no data sent; just clear again
        numOutgoingEdges[sendingHost].clear();
      } else {
        GALOIS_DIE("invalid recv inspection data metadata mode, outgoing");
      }

      uint32_t bitsetMetaMode = 3; // initialize to invalid mode
      galois::runtime::gDeserialize(p->second, bitsetMetaMode);
      if (bitsetMetaMode == 1) {
        // sent as bitset; deserialize then or with main bitset
        galois::DynamicBitSet recvSet;
        galois::runtime::gDeserialize(p->second, recvSet);
        hasIncomingEdge.bitwise_or(recvSet);

        if (graphPartitioner->masterAssignPhase()) {
          std::vector<uint32_t> recvMasterLocations;
          galois::runtime::gDeserialize(p->second, recvMasterLocations);
          deserializeIncomingMasterMap(recvSet.getOffsets(),
                                       recvMasterLocations);
        }
      } else if (bitsetMetaMode == 2) {
        // sent as vector of offsets
        std::vector<uint32_t> recvOffsets;
        galois::runtime::gDeserialize(p->second, recvOffsets);
        for (uint32_t offset : recvOffsets) {
          hasIncomingEdge.set(offset);
        }

        if (graphPartitioner->masterAssignPhase()) {
          std::vector<uint32_t> recvMasterLocations;
          galois::runtime::gDeserialize(p->second, recvMasterLocations);
          deserializeIncomingMasterMap(recvOffsets, recvMasterLocations);
        }
      } else if (bitsetMetaMode == 0) {
        // do nothing; there was nothing to receive
      } else {
        GALOIS_DIE("invalid recv inspection data metadata mode");
      }
    }

    galois::gPrint("[", base_DistGraph::id,
                   "] Inspection receives complete.\n");
  }

  /**
   * Take inspection metadata and being mapping nodes/creating prefix sums,
   * return the prefix sum.
   */
  galois::gstl::Vector<uint64_t> nodeMapping(
    std::vector<std::vector<uint64_t>>& numOutgoingEdges,
    galois::DynamicBitSet& hasIncomingEdge,
    galois::gstl::Vector<uint64_t>& prefixSumOfEdges
  ) {
    base_DistGraph::numNodes = 0;
    base_DistGraph::numEdges = 0;
    nodesToReceive = 0;

    // reserve overestimation of nodes
    prefixSumOfEdges.reserve(base_DistGraph::numGlobalNodes /
                             base_DistGraph::numHosts * 1.15);
    base_DistGraph::localToGlobalVector.reserve(base_DistGraph::numGlobalNodes /
                                base_DistGraph::numHosts * 1.15);

    inspectMasterNodes(numOutgoingEdges, prefixSumOfEdges);
    inspectOutgoingNodes(numOutgoingEdges, prefixSumOfEdges);
    createIntermediateMetadata(prefixSumOfEdges, hasIncomingEdge.count());
    inspectIncomingNodes(hasIncomingEdge, prefixSumOfEdges);
    finalizeInspection(prefixSumOfEdges);

    galois::gDebug("[", base_DistGraph::id, "] To receive this many nodes: ",
                   nodesToReceive);

    galois::gPrint("[", base_DistGraph::id, "] Inspection mapping complete.\n");
    return prefixSumOfEdges;
  }

  /**
   * Inspect master nodes; loop over all nodes, determine if master; if is,
   * create mapping + get num edges
   */
  void inspectMasterNodes(
    std::vector<std::vector<uint64_t>>& numOutgoingEdges,
    galois::gstl::Vector<uint64_t>& prefixSumOfEdges
  ) {
    uint32_t myHID = base_DistGraph::id;

    galois::GAccumulator<uint32_t> toReceive;
    toReceive.reset();

    for (unsigned h = 0; h < base_DistGraph::numHosts; ++h) {
      uint32_t activeThreads = galois::getActiveThreads();
      std::vector<uint64_t> threadPrefixSums(activeThreads);
      uint64_t startNode = base_DistGraph::gid2host[h].first;
      uint64_t lastNode  = base_DistGraph::gid2host[h].second;
      size_t hostSize = lastNode - startNode;

      if (numOutgoingEdges[h].size() != 0) {
        assert(hostSize == numOutgoingEdges[h].size());
      }

      // for each thread, figure out how many items it will work with (only
      // owned nodes)
      galois::on_each(
        [&](unsigned tid, unsigned nthreads) {
          size_t beginNode;
          size_t endNode;
          // loop over all nodes that host h has read
          std::tie(beginNode, endNode) = galois::block_range((size_t)0,
                                             hostSize, tid, nthreads);
          uint64_t count = 0;
          for (size_t i = beginNode; i < endNode; i++) {
            //galois::gDebug("[", base_DistGraph::id, "] ", i + startNode,
            //               " mapped to ",
            //               graphPartitioner->retrieveMaster(i+startNode));
            if (graphPartitioner->retrieveMaster(i + startNode) == myHID) {
              count++;
            }
          }
          threadPrefixSums[tid] = count;
        }
      );

      // get prefix sums
      for (unsigned int i = 1; i < threadPrefixSums.size(); i++) {
        threadPrefixSums[i] += threadPrefixSums[i - 1];
      }

      assert(prefixSumOfEdges.size() == base_DistGraph::numNodes);
      assert(base_DistGraph::localToGlobalVector.size() ==
             base_DistGraph::numNodes);

      uint32_t newMasterNodes = threadPrefixSums[activeThreads - 1];
      galois::gDebug("[", base_DistGraph::id, "] This many masters from host ",
                     h, ": ", newMasterNodes);
      uint32_t startingNodeIndex = base_DistGraph::numNodes;
      // increase size of prefix sum + mapping vector
      prefixSumOfEdges.resize(base_DistGraph::numNodes + newMasterNodes);
      base_DistGraph::localToGlobalVector.resize(base_DistGraph::numNodes +
                                                 newMasterNodes);

      if (newMasterNodes > 0) {
        // do actual work, second on_each
        galois::on_each(
          [&] (unsigned tid, unsigned nthreads) {
            size_t beginNode;
            size_t endNode;
            std::tie(beginNode, endNode) = galois::block_range((size_t)0,
                                             hostSize, tid, nthreads);

            // start location to start adding things into prefix sums/vectors
            uint32_t threadStartLocation = 0;
            if (tid != 0) {
              threadStartLocation = threadPrefixSums[tid - 1];
            }

            uint32_t handledNodes = 0;
            for (size_t i = beginNode; i < endNode; i++) {
              uint32_t globalID = startNode + i;
              // if this node is master, get outgoing edges + save mapping
              if (graphPartitioner->retrieveMaster(globalID) == myHID) {
                // check size
                if (numOutgoingEdges[h].size() > 0) {
                  uint64_t myEdges = numOutgoingEdges[h][i];
                  numOutgoingEdges[h][i] = 0; // set to 0; does not need to be
                                              // handled later
                  prefixSumOfEdges[startingNodeIndex + threadStartLocation +
                                   handledNodes] = myEdges;
                  if (myEdges > 0 && h != myHID) {
                    toReceive += 1;
                  }
                } else {
                  prefixSumOfEdges[startingNodeIndex + threadStartLocation +
                                   handledNodes] = 0;
                }

                base_DistGraph::localToGlobalVector[startingNodeIndex +
                        threadStartLocation + handledNodes] = globalID;
                handledNodes++;
              }
            }
          }
        );
        base_DistGraph::numNodes += newMasterNodes;
      }
    }

    nodesToReceive += toReceive.reduce();
    // masters have been handled
    base_DistGraph::numOwned = base_DistGraph::numNodes;
  }

  /**
   * Outgoing inspection: loop over all nodes, determnine if outgoing exists;
   * if does, create mapping, get edges
   */
  void inspectOutgoingNodes(
    std::vector<std::vector<uint64_t>>& numOutgoingEdges,
    galois::gstl::Vector<uint64_t>& prefixSumOfEdges
  ) {
    uint32_t myHID = base_DistGraph::id;

    galois::GAccumulator<uint32_t> toReceive;
    toReceive.reset();

    for (unsigned h = 0; h < base_DistGraph::numHosts; ++h) {
      size_t hostSize = numOutgoingEdges[h].size();
      // if i got no outgoing info from this host, safely continue to next one
      if (hostSize == 0) {
        continue;
      }

      uint32_t activeThreads = galois::getActiveThreads();
      std::vector<uint64_t> threadPrefixSums(activeThreads);

      // for each thread, figure out how many items it will work with (only
      // owned nodes)
      galois::on_each(
        [&](unsigned tid, unsigned nthreads) {
          size_t beginNode;
          size_t endNode;
          std::tie(beginNode, endNode) = galois::block_range((size_t)0,
                                             hostSize, tid, nthreads);
          uint64_t count = 0;
          for (size_t i = beginNode; i < endNode; i++) {
            if (numOutgoingEdges[h][i] > 0) {
              count++;
            }
          }
          threadPrefixSums[tid] = count;
        }
      );

      // get prefix sums
      for (unsigned int i = 1; i < threadPrefixSums.size(); i++) {
        threadPrefixSums[i] += threadPrefixSums[i - 1];
      }

      assert(prefixSumOfEdges.size() == base_DistGraph::numNodes);
      assert(base_DistGraph::localToGlobalVector.size() ==
             base_DistGraph::numNodes);

      uint32_t newOutgoingNodes = threadPrefixSums[activeThreads - 1];
      // increase size of prefix sum + mapping vector
      prefixSumOfEdges.resize(base_DistGraph::numNodes + newOutgoingNodes);
      base_DistGraph::localToGlobalVector.resize(base_DistGraph::numNodes +
                                                 newOutgoingNodes);

      uint64_t startNode = base_DistGraph::gid2host[h].first;
      uint32_t startingNodeIndex = base_DistGraph::numNodes;


      if (newOutgoingNodes > 0) {
        // do actual work, second on_each
        galois::on_each(
          [&] (unsigned tid, unsigned nthreads) {
            size_t beginNode;
            size_t endNode;
            std::tie(beginNode, endNode) = galois::block_range((size_t)0,
                                             hostSize, tid, nthreads);

            // start location to start adding things into prefix sums/vectors
            uint32_t threadStartLocation = 0;
            if (tid != 0) {
              threadStartLocation = threadPrefixSums[tid - 1];
            }

            uint32_t handledNodes = 0;

            for (size_t i = beginNode; i < endNode; i++) {
              uint64_t myEdges = numOutgoingEdges[h][i];
              if (myEdges > 0) {
                prefixSumOfEdges[startingNodeIndex + threadStartLocation +
                                 handledNodes] = myEdges;
                base_DistGraph::localToGlobalVector[startingNodeIndex +
                                                    threadStartLocation +
                                                    handledNodes] = startNode + i;
                handledNodes++;

                if (myEdges > 0 && h != myHID) {
                  toReceive += 1;
                }
              }
            }
          }
        );
        base_DistGraph::numNodes += newOutgoingNodes;
      }
      // don't need anymore after this point; get memory back
      numOutgoingEdges[h].clear();
    }

    nodesToReceive += toReceive.reduce();
    base_DistGraph::numNodesWithEdges = base_DistGraph::numNodes;
  }

  /**
   * Create a part of the global to local map (it's missing the incoming
   * mirrors with no edges) + part of prefix sum
   *
   * @param[in, out] prefixSumOfEdges edge prefix sum to build
   * @param[in] incomingEstimate estimate of number of incoming nodes to build
   */
  void createIntermediateMetadata(
    galois::gstl::Vector<uint64_t>& prefixSumOfEdges,
    const uint64_t incomingEstimate
  ) {
    if (base_DistGraph::numNodes == 0) {
      return;
    }
    base_DistGraph::globalToLocalMap.reserve(base_DistGraph::numNodesWithEdges +
                                             incomingEstimate);
    base_DistGraph::globalToLocalMap[base_DistGraph::localToGlobalVector[0]] = 0;
    // global to local map construction using num nodes with edges
    for (unsigned i = 1; i < base_DistGraph::numNodesWithEdges; i++) {
      prefixSumOfEdges[i] += prefixSumOfEdges[i - 1];
      base_DistGraph::globalToLocalMap[base_DistGraph::localToGlobalVector[i]] = i;
    }
  }

  /**
   * incoming node creation if is doesn't already exist + if actually amrked
   * as having incoming node
   */
  void inspectIncomingNodes(galois::DynamicBitSet& hasIncomingEdge,
                            galois::gstl::Vector<uint64_t>& prefixSumOfEdges) {
    uint32_t totalNumNodes = base_DistGraph::numGlobalNodes;

    uint32_t activeThreads = galois::getActiveThreads();
    std::vector<uint64_t> threadPrefixSums(activeThreads);

    galois::on_each(
      [&](unsigned tid, unsigned nthreads) {
        size_t beginNode;
        size_t endNode;
        std::tie(beginNode, endNode) = galois::block_range(0u,
                                         totalNumNodes, tid, nthreads);
        uint64_t count = 0;
        for (size_t i = beginNode; i < endNode; i++) {
          // only count if doesn't exist in global/local map + is incoming
          // edge
          if (hasIncomingEdge.test(i) &&
              !base_DistGraph::globalToLocalMap.count(i)) ++count;
        }
        threadPrefixSums[tid] = count;
      }
    );
    // get prefix sums
    for (unsigned int i = 1; i < threadPrefixSums.size(); i++) {
      threadPrefixSums[i] += threadPrefixSums[i - 1];
    }

    assert(prefixSumOfEdges.size() == base_DistGraph::numNodes);
    assert(base_DistGraph::localToGlobalVector.size() ==
           base_DistGraph::numNodes);

    uint32_t newIncomingNodes = threadPrefixSums[activeThreads - 1];
    // increase size of prefix sum + mapping vector
    prefixSumOfEdges.resize(base_DistGraph::numNodes + newIncomingNodes);
    base_DistGraph::localToGlobalVector.resize(base_DistGraph::numNodes +
                                               newIncomingNodes);

    uint32_t startingNodeIndex = base_DistGraph::numNodes;

    if (newIncomingNodes > 0) {
      // do actual work, second on_each
      galois::on_each(
        [&] (unsigned tid, unsigned nthreads) {
          size_t beginNode;
          size_t endNode;
          std::tie(beginNode, endNode) = galois::block_range(0u,
                                           totalNumNodes, tid, nthreads);

          // start location to start adding things into prefix sums/vectors
          uint32_t threadStartLocation = 0;
          if (tid != 0) {
            threadStartLocation = threadPrefixSums[tid - 1];
          }

          uint32_t handledNodes = 0;

          for (size_t i = beginNode; i < endNode; i++) {
            if (hasIncomingEdge.test(i) && !base_DistGraph::globalToLocalMap.count(i)) {
              prefixSumOfEdges[startingNodeIndex + threadStartLocation +
                               handledNodes] = 0;
              base_DistGraph::localToGlobalVector[startingNodeIndex +
                                                  threadStartLocation +
                                                  handledNodes] = i;
              handledNodes++;
            }
          }
        }
      );
      base_DistGraph::numNodes += newIncomingNodes;
    }
  }

  /**
   * finalize metadata maps
   */
  void finalizeInspection(galois::gstl::Vector<uint64_t>& prefixSumOfEdges) {
    // reserve rest of memory needed
    base_DistGraph::globalToLocalMap.reserve(base_DistGraph::numNodes);
    for (unsigned i = base_DistGraph::numNodesWithEdges; i < base_DistGraph::numNodes; i++) {
      // finalize prefix sum
      prefixSumOfEdges[i] += prefixSumOfEdges[i - 1];
      // global to local map construction
      base_DistGraph::globalToLocalMap[base_DistGraph::localToGlobalVector[i]] = i;
    }
    if (prefixSumOfEdges.size() != 0) {
      base_DistGraph::numEdges = prefixSumOfEdges.back();
    } else {
      base_DistGraph::numEdges = 0;
    }
  }

////////////////////////////////////////////////////////////////////////////////

  /**
   * Fill up mirror arrays.
   * TODO make parallel?
   */
  void fillMirrors() {
    base_DistGraph::mirrorNodes.reserve(base_DistGraph::numNodes - base_DistGraph::numOwned);
    for (uint32_t i = base_DistGraph::numOwned; i < base_DistGraph::numNodes; i++) {
      uint32_t globalID = base_DistGraph::localToGlobalVector[i];
      base_DistGraph::mirrorNodes[graphPartitioner->retrieveMaster(globalID)].
              push_back(globalID);
    }
  }

////////////////////////////////////////////////////////////////////////////////

  template <typename GraphTy>
  void loadEdges(GraphTy& graph,
                 galois::graphs::BufferedGraph<EdgeDataTy>& bufGraph) {
    if (base_DistGraph::id == 0) {
      if (std::is_void<typename GraphTy::edge_data_type>::value) {
        fprintf(stderr, "Loading void edge-data while creating edges.\n");
      } else {
        fprintf(stderr, "Loading edge-data while creating edges.\n");
      }
    }

    bufGraph.resetReadCounters();

    std::atomic<uint32_t> receivedNodes;
    receivedNodes.store(0);

    galois::StatTimer loadEdgeTimer("EdgeLoading", GRNAME);
    loadEdgeTimer.start();

    // sends data
    sendEdges(graph, bufGraph, receivedNodes);
    uint64_t bufBytesRead = bufGraph.getBytesRead();
    // get data from graph back (don't need it after sending things out)
    bufGraph.resetAndFree();

    // receives data
    galois::on_each([&](unsigned tid, unsigned nthreads) {
      receiveEdges(graph, receivedNodes);
    });
    base_DistGraph::increment_evilPhase();

    loadEdgeTimer.stop();

    galois::gPrint("[", base_DistGraph::id, "] Edge loading time: ",
                   loadEdgeTimer.get_usec() / 1000000.0f,
                   " seconds to read ", bufBytesRead, " bytes (",
                   bufBytesRead / (float)loadEdgeTimer.get_usec(),
                   " MBPS)\n");
  }

  // Edge type is not void. (i.e. edge data exists)
  template <typename GraphTy,
            typename std::enable_if<!std::is_void<
                typename GraphTy::edge_data_type>::value>::type* = nullptr>
  void sendEdges(GraphTy& graph,
                 galois::graphs::BufferedGraph<EdgeDataTy>& bufGraph,
                 std::atomic<uint32_t>& receivedNodes) {
    using DstVecType = std::vector<std::vector<uint64_t>>;
    using DataVecType =
        std::vector<std::vector<typename GraphTy::edge_data_type>>;
    using SendBufferVecTy = std::vector<galois::runtime::SendBuffer>;

    galois::substrate::PerThreadStorage<DstVecType> gdst_vecs(
        base_DistGraph::numHosts);
    galois::substrate::PerThreadStorage<DataVecType> gdata_vecs(
        base_DistGraph::numHosts);
    galois::substrate::PerThreadStorage<SendBufferVecTy> sendBuffers(
        base_DistGraph::numHosts);

    auto& net             = galois::runtime::getSystemNetworkInterface();
    const unsigned& id       = this->base_DistGraph::id;
    const unsigned& numHosts = this->base_DistGraph::numHosts;

    galois::GAccumulator<uint64_t> messagesSent;
    galois::GAccumulator<uint64_t> bytesSent;
    galois::GReduceMax<uint64_t> maxBytesSent;
    messagesSent.reset();
    bytesSent.reset();
    maxBytesSent.reset();

    for (unsigned syncRound = 0; syncRound < _edgeStateRounds; syncRound++) {
    uint32_t beginNode;
    uint32_t endNode;
    std::tie(beginNode, endNode) = galois::block_range(
                                     base_DistGraph::gid2host[base_DistGraph::id].first,
                                     base_DistGraph::gid2host[base_DistGraph::id].second,
                                     syncRound, _edgeStateRounds);

    // Go over assigned nodes and distribute edges.
    galois::do_all(
      galois::iterate(beginNode, endNode),
      [&](uint64_t src) {
        uint32_t lsrc       = 0;
        uint64_t curEdge    = 0;
        if (this->isLocal(src)) {
          lsrc = this->G2L(src);
          curEdge = *graph.edge_begin(lsrc, galois::MethodFlag::UNPROTECTED);
        }

        auto ee     = bufGraph.edgeBegin(src);
        auto ee_end = bufGraph.edgeEnd(src);
        uint64_t numEdgesL = std::distance(ee, ee_end);
        auto& gdst_vec  = *gdst_vecs.getLocal();
        auto& gdata_vec = *gdata_vecs.getLocal();

        for (unsigned i = 0; i < numHosts; ++i) {
          gdst_vec[i].clear();
          gdata_vec[i].clear();
          gdst_vec[i].reserve(numEdgesL);
          //gdata_vec[i].reserve(numEdgesL);
        }

        for (; ee != ee_end; ++ee) {
          uint32_t gdst = bufGraph.edgeDestination(*ee);
          auto gdata    = bufGraph.edgeData(*ee);

          uint32_t hostBelongs =
            graphPartitioner->getEdgeOwner(src, gdst, numEdgesL);
          if (_edgeStateRounds > 1) {
            hostLoads[hostBelongs] += 1;
          }

          if (hostBelongs == id) {
            // edge belongs here, construct on self
            assert(this->isLocal(src));
            uint32_t ldst = this->G2L(gdst);
            graph.constructEdge(curEdge++, ldst, gdata);
            // TODO
            // if ldst is an outgoing mirror, this is vertex cut
          } else {
            // add to host vector to send out later
            gdst_vec[hostBelongs].push_back(gdst);
            gdata_vec[hostBelongs].push_back(gdata);
          }
        }

        // make sure all edges accounted for if local
        if (this->isLocal(src)) {
          assert(curEdge == (*graph.edge_end(lsrc)));
        }

        // send
        for (uint32_t h = 0; h < numHosts; ++h) {
          if (h == id) continue;

          if (gdst_vec[h].size() > 0) {
            auto& b = (*sendBuffers.getLocal())[h];
            galois::runtime::gSerialize(b, src);
            galois::runtime::gSerialize(b, gdst_vec[h]);
            galois::runtime::gSerialize(b, gdata_vec[h]);

            // send if over limit
            if (b.size() > edgePartitionSendBufSize) {
              messagesSent += 1;
              bytesSent.update(b.size());
              maxBytesSent.update(b.size());

              net.sendTagged(h, galois::runtime::evilPhase, b);
              b.getVec().clear();
              b.getVec().reserve(edgePartitionSendBufSize * 1.25);
            }
          }
        }

        // overlap receives
        auto buffer = net.recieveTagged(galois::runtime::evilPhase, nullptr);
        this->processReceivedEdgeBuffer(buffer, graph, receivedNodes);
      },
      #if MORE_DIST_STATS
      galois::loopname("EdgeLoadingLoop"),
      #endif
      galois::steal(),
      galois::no_stats()
    );
    syncEdgeLoad();
    //printEdgeLoad();
    }

    // flush buffers
    for (unsigned threadNum = 0; threadNum < sendBuffers.size(); ++threadNum) {
      auto& sbr = *sendBuffers.getRemote(threadNum);
      for (unsigned h = 0; h < this->base_DistGraph::numHosts; ++h) {
        if (h == this->base_DistGraph::id) continue;
        auto& sendBuffer = sbr[h];
        if (sendBuffer.size() > 0) {
          messagesSent += 1;
          bytesSent.update(sendBuffer.size());
          maxBytesSent.update(sendBuffer.size());

          net.sendTagged(h, galois::runtime::evilPhase, sendBuffer);
          sendBuffer.getVec().clear();
        }
      }
    }

    net.flush();

    galois::runtime::reportStat_Tsum(
      GRNAME, std::string("EdgeLoadingMessagesSent"), messagesSent.reduce()
    );
    galois::runtime::reportStat_Tsum(
      GRNAME, std::string("EdgeLoadingBytesSent"), bytesSent.reduce()
    );
    galois::runtime::reportStat_Tmax(
      GRNAME, std::string("EdgeLoadingMaxBytesSent"), maxBytesSent.reduce()
    );
  }

  // no edge data version
  template <typename GraphTy,
            typename std::enable_if<std::is_void<
                typename GraphTy::edge_data_type>::value>::type* = nullptr>
  void sendEdges(GraphTy& graph,
                 galois::graphs::BufferedGraph<EdgeDataTy>& bufGraph,
                 std::atomic<uint32_t>& receivedNodes) {
    using DstVecType = std::vector<std::vector<uint64_t>>;
    using SendBufferVecTy = std::vector<galois::runtime::SendBuffer>;

    galois::substrate::PerThreadStorage<DstVecType> gdst_vecs(
        base_DistGraph::numHosts);
    galois::substrate::PerThreadStorage<SendBufferVecTy> sendBuffers(
        base_DistGraph::numHosts);

    auto& net                = galois::runtime::getSystemNetworkInterface();
    const unsigned& id       = this->base_DistGraph::id;
    const unsigned& numHosts = this->base_DistGraph::numHosts;

    galois::GAccumulator<uint64_t> messagesSent;
    galois::GAccumulator<uint64_t> bytesSent;
    galois::GReduceMax<uint64_t> maxBytesSent;
    messagesSent.reset();
    bytesSent.reset();
    maxBytesSent.reset();

    for (unsigned syncRound = 0; syncRound < _edgeStateRounds; syncRound++) {
    uint64_t beginNode;
    uint64_t endNode;
    std::tie(beginNode, endNode) = galois::block_range(
                                     base_DistGraph::gid2host[base_DistGraph::id].first,
                                     base_DistGraph::gid2host[base_DistGraph::id].second,
                                     syncRound, _edgeStateRounds);

    // Go over assigned nodes and distribute edges.
    galois::do_all(
      galois::iterate(beginNode, endNode),
      [&](uint64_t src) {
        uint32_t lsrc       = 0;
        uint64_t curEdge    = 0;
        if (this->isLocal(src)) {
          lsrc = this->G2L(src);
          curEdge = *graph.edge_begin(lsrc, galois::MethodFlag::UNPROTECTED);
        }

        auto ee     = bufGraph.edgeBegin(src);
        auto ee_end = bufGraph.edgeEnd(src);
        uint64_t numEdgesL = std::distance(ee, ee_end);
        auto& gdst_vec  = *gdst_vecs.getLocal();

        for (unsigned i = 0; i < numHosts; ++i) {
          gdst_vec[i].clear();
          //gdst_vec[i].reserve(numEdgesL);
        }

        for (; ee != ee_end; ++ee) {
          uint32_t gdst = bufGraph.edgeDestination(*ee);
          uint32_t hostBelongs =
            graphPartitioner->getEdgeOwner(src, gdst, numEdgesL);
          if (_edgeStateRounds > 1) {
            hostLoads[hostBelongs] += 1;
          }

          if (hostBelongs == id) {
            // edge belongs here, construct on self
            assert(this->isLocal(src));
            uint32_t ldst = this->G2L(gdst);
            graph.constructEdge(curEdge++, ldst);
            // TODO
            // if ldst is an outgoing mirror, this is vertex cut
          } else {
            // add to host vector to send out later
            gdst_vec[hostBelongs].push_back(gdst);
          }
        }

        // make sure all edges accounted for if local
        if (this->isLocal(src)) {
          assert(curEdge == (*graph.edge_end(lsrc)));
        }

        // send
        for (uint32_t h = 0; h < numHosts; ++h) {
          if (h == id) continue;

          if (gdst_vec[h].size() > 0) {
            auto& b = (*sendBuffers.getLocal())[h];
            galois::runtime::gSerialize(b, src);
            galois::runtime::gSerialize(b, gdst_vec[h]);

            // send if over limit
            if (b.size() > edgePartitionSendBufSize) {
              messagesSent += 1;
              bytesSent.update(b.size());
              maxBytesSent.update(b.size());

              net.sendTagged(h, galois::runtime::evilPhase, b);
              b.getVec().clear();
              b.getVec().reserve(edgePartitionSendBufSize * 1.25);
            }
          }
        }

        // overlap receives
        auto buffer = net.recieveTagged(galois::runtime::evilPhase, nullptr);
        this->processReceivedEdgeBuffer(buffer, graph, receivedNodes);
      },
      #if MORE_DIST_STATS
      galois::loopname("EdgeLoading"),
      #endif
      galois::steal(),
      galois::no_stats()
    );
    syncEdgeLoad();
    //printEdgeLoad();
    }

    // flush buffers
    for (unsigned threadNum = 0; threadNum < sendBuffers.size(); ++threadNum) {
      auto& sbr = *sendBuffers.getRemote(threadNum);
      for (unsigned h = 0; h < this->base_DistGraph::numHosts; ++h) {
        if (h == this->base_DistGraph::id) continue;
        auto& sendBuffer = sbr[h];
        if (sendBuffer.size() > 0) {
          messagesSent += 1;
          bytesSent.update(sendBuffer.size());
          maxBytesSent.update(sendBuffer.size());

          net.sendTagged(h, galois::runtime::evilPhase, sendBuffer);
          sendBuffer.getVec().clear();
        }
      }
    }

    net.flush();

    galois::runtime::reportStat_Tsum(
      GRNAME, std::string("EdgeLoadingMessagesSent"), messagesSent.reduce()
    );
    galois::runtime::reportStat_Tsum(
      GRNAME, std::string("EdgeLoadingBytesSent"), bytesSent.reduce()
    );
    galois::runtime::reportStat_Tmax(
      GRNAME, std::string("EdgeLoadingMaxBytesSent"), maxBytesSent.reduce()
    );
  }

  //! Optional type
  //! @tparam T type that the variable may possibly take
  template <typename T>
#if __GNUC__ > 5 || (__GNUC__ == 5 && __GNUC_MINOR__ > 1)
  using optional_t = std::experimental::optional<T>;
#else
  using optional_t = boost::optional<T>;
#endif
  //! @copydoc DistGraphHybridCut::processReceivedEdgeBuffer
  template <typename GraphTy>
  void processReceivedEdgeBuffer(
      optional_t<std::pair<uint32_t, galois::runtime::RecvBuffer>>& buffer,
      GraphTy& graph, std::atomic<uint32_t>& receivedNodes) {
    if (buffer) {
      auto& rb = buffer->second;
      while (rb.r_size() > 0) {
        uint64_t n;
        std::vector<uint64_t> gdst_vec;
        galois::runtime::gDeserialize(rb, n);
        galois::runtime::gDeserialize(rb, gdst_vec);
        assert(isLocal(n));
        uint32_t lsrc = this->G2L(n);
        uint64_t cur = *graph.edge_begin(lsrc, galois::MethodFlag::UNPROTECTED);
        uint64_t cur_end = *graph.edge_end(lsrc);
        assert((cur_end - cur) == gdst_vec.size());
        deserializeEdges(graph, rb, gdst_vec, cur, cur_end);
        ++receivedNodes;
      }
    }
  }

  /**
   * Receive the edge dest/data assigned to this host from other hosts
   * that were responsible for reading them.
   */
  template <typename GraphTy>
  void receiveEdges(GraphTy& graph, std::atomic<uint32_t>& receivedNodes) {
    auto& net = galois::runtime::getSystemNetworkInterface();

    // receive edges for all mirror nodes
    while (receivedNodes < nodesToReceive) {
      decltype(net.recieveTagged(galois::runtime::evilPhase, nullptr)) p;
      p = net.recieveTagged(galois::runtime::evilPhase, nullptr);
      processReceivedEdgeBuffer(p, graph, receivedNodes);
    }
  }

  template <typename GraphTy,
            typename std::enable_if<!std::is_void<
                typename GraphTy::edge_data_type>::value>::type* = nullptr>
  void deserializeEdges(GraphTy& graph, galois::runtime::RecvBuffer& b,
                        std::vector<uint64_t>& gdst_vec, uint64_t& cur,
                        uint64_t& cur_end) {
    std::vector<typename GraphTy::edge_data_type> gdata_vec;
    galois::runtime::gDeserialize(b, gdata_vec);
    uint64_t i = 0;
    while (cur < cur_end) {
      auto gdata    = gdata_vec[i];
      uint64_t gdst = gdst_vec[i++];
      uint32_t ldst = this->G2L(gdst);
      graph.constructEdge(cur++, ldst, gdata);
      // TODO
      // if ldst is an outgoing mirror, this is vertex cut
    }
  }

  template <typename GraphTy,
            typename std::enable_if<std::is_void<
                typename GraphTy::edge_data_type>::value>::type* = nullptr>
  void deserializeEdges(GraphTy& graph, galois::runtime::RecvBuffer& b,
                        std::vector<uint64_t>& gdst_vec, uint64_t& cur,
                        uint64_t& cur_end) {
    uint64_t i = 0;
    while (cur < cur_end) {
      uint64_t gdst = gdst_vec[i++];
      uint32_t ldst = this->G2L(gdst);
      graph.constructEdge(cur++, ldst);
      // TODO
      // if ldst is an outgoing mirror, this is vertex cut
    }
  }

 //public:
  //virtual void boostSerializeLocalGraph(boost::archive::binary_oarchive& ar,
  //                                      const unsigned int version = 0) const {
  //  // unsigned ints
  //  ar << base_DistGraph::numNodes;

  //  // partition specific
  //  graphPartitioner->serializePartition(ar);

  //  // maps and vectors
  //  ar << base_DistGraph::localToGlobalVector;
  //  ar << base_DistGraph::globalToLocalMap;
  //}

  //virtual void boostDeSerializeLocalGraph(boost::archive::binary_iarchive& ar,
  //                                        const unsigned int version = 0) {
  //  graphPartitioner = new Partitioner(base_DistGraph::id, base_DistGraph::numHosts,
  //                                     base_DistGraph::numGlobalNodes,
  //                                     base_DistGraph::numGlobalEdges);

  //  graphPartitioner->saveGIDToHost(base_DistGraph::gid2host);

  //  // unsigned ints
  //  ar >> base_DistGraph::numNodes;

  //  // partition specific
  //  graphPartitioner->deserializePartition(ar);

  //  // maps and vectors
  //  ar >> base_DistGraph::localToGlobalVector;
  //  ar >> base_DistGraph::globalToLocalMap;
  //}
};

// make GRNAME visible to public
template <typename NodeTy, typename EdgeDataTy, typename Partitioner>
constexpr const char* const
    galois::graphs::NewDistGraphGeneric<NodeTy, EdgeDataTy, Partitioner>::GRNAME;

} // end namespace graphs
} // end namespace galois
#endif<|MERGE_RESOLUTION|>--- conflicted
+++ resolved
@@ -186,19 +186,15 @@
     base_DistGraph::numGlobalEdges = g.num_edges();
     std::vector<unsigned> dummy;
     // not actually getting masters, but getting assigned readers for nodes
-<<<<<<< HEAD
-    base_DistGraph::computeMasters(md, g, dummy, nodeWeight, edgeWeight);
-    node_dist_timer.stop();
-    galois::gPrint("[", base_DistGraph::id, "] Master distribution time : ",
-                   node_dist_timer.get_usec() / 1000000.0f, " seconds\n");
-=======
     if (masterBlockFile == "") {
       base_DistGraph::computeMasters(md, g, dummy, nodeWeight, edgeWeight);
     } else {
       galois::gInfo("Getting reader assignment from file");
       base_DistGraph::readersFromFile(g, masterBlockFile);
     }
->>>>>>> 543e8b8a
+    node_dist_timer.stop();
+    galois::gPrint("[", base_DistGraph::id, "] Master distribution time : ",
+                   node_dist_timer.get_usec() / 1000000.0f, " seconds\n");
 
     graphPartitioner = new Partitioner(host, _numHosts,
                                        base_DistGraph::numGlobalNodes,
