--- conflicted
+++ resolved
@@ -1,23 +1,12 @@
-<<<<<<< HEAD
-[submodule "liblci"]
-	path = liblci
-	url = https://github.com/uiuc-hpc/LC.git
-=======
->>>>>>> 217d53f8
 [submodule "moderngpu"]
 	path = external/moderngpu
 	url = https://github.com/moderngpu/moderngpu.git
 [submodule "cub"]
-<<<<<<< HEAD
-	path = cub
+	path = external/cub
 	url = https://github.com/NVlabs/cub.git
 [submodule "bliss"]
 	path = bliss
 	url = https://github.com/chenxuhao/bliss.git
 [submodule "libcypher-parser"]
 	path = libcypher-parser
-	url = https://github.com/cleishm/libcypher-parser.git
-=======
-	path = external/cub
-	url = https://github.com/NVlabs/cub.git
->>>>>>> 217d53f8
+	url = https://github.com/cleishm/libcypher-parser.git